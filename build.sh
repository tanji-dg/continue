#!/bin/sh

# 1. Remove unwanted stuff
rm -rf build
rm -rf env
rm -rf dist
rm -rf server/.venv
<<<<<<< HEAD
=======
rm -rf .tiktoken_cache
>>>>>>> 8f3f350f

# 2. Create a new virtual environment and activate it
python3 -m venv env
. env/bin/activate

# 3. Install the required packages
<<<<<<< HEAD
pip install -r server/requirements.txt
pip install pyinstaller
=======
pip install -r server/requirements.txt || exit 1
pip install pyinstaller || exit 1
>>>>>>> 8f3f350f

# 4. Detect M1 architecture or allow manual override
USE_ARCH="intel"
if [ "$1" = "m1" ]; then
    echo "Building for M1 architecture"
    USE_ARCH="m1"
elif [ "$1" = "regular" ]; then
    echo "Building for regular architecture"
    USE_ARCH="intel"
else
    ARCH=$(uname -m)
    if [ "$ARCH" = "arm64" ]; then
        echo "$ARCH architecture detected, using M1 spec file"
        USE_ARCH="m1"
    else
        echo "$ARCH architecture detected, using regular spec file"
        USE_ARCH="intel"
    fi
fi

<<<<<<< HEAD
=======
# 4.5. Make .tiktoken_cache directory, used to package with tiktoken vocab file
mkdir .tiktoken_cache

>>>>>>> 8f3f350f
# 5. Call PyInstaller from within the virtual environment
env/bin/pyinstaller continue_server.spec -- --arch $USE_ARCH

# 6. Deactivate the virtual environment
deactivate<|MERGE_RESOLUTION|>--- conflicted
+++ resolved
@@ -5,23 +5,15 @@
 rm -rf env
 rm -rf dist
 rm -rf server/.venv
-<<<<<<< HEAD
-=======
 rm -rf .tiktoken_cache
->>>>>>> 8f3f350f
 
 # 2. Create a new virtual environment and activate it
 python3 -m venv env
 . env/bin/activate
 
 # 3. Install the required packages
-<<<<<<< HEAD
-pip install -r server/requirements.txt
-pip install pyinstaller
-=======
 pip install -r server/requirements.txt || exit 1
 pip install pyinstaller || exit 1
->>>>>>> 8f3f350f
 
 # 4. Detect M1 architecture or allow manual override
 USE_ARCH="intel"
@@ -42,12 +34,9 @@
     fi
 fi
 
-<<<<<<< HEAD
-=======
 # 4.5. Make .tiktoken_cache directory, used to package with tiktoken vocab file
 mkdir .tiktoken_cache
 
->>>>>>> 8f3f350f
 # 5. Call PyInstaller from within the virtual environment
 env/bin/pyinstaller continue_server.spec -- --arch $USE_ARCH
 
