--- conflicted
+++ resolved
@@ -10,12 +10,9 @@
   getTemplateForModel,
 } from "./AutocompleteTemplate";
 import { getSnippets } from "./filtering";
-<<<<<<< HEAD
 import { getUriPathBasename } from "../../util/uri";
-=======
 import { formatSnippets } from "./formatting";
 import { getStopTokens } from "./getStopTokens";
->>>>>>> 1a8de307
 
 function getTemplate(helper: HelperVars): AutocompleteTemplate {
   if (helper.options.template) {
