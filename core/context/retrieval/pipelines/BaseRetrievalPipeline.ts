--- conflicted
+++ resolved
@@ -36,19 +36,13 @@
   private lanceDbIndex: LanceDbIndex | null = null;
 
   constructor(protected readonly options: RetrievalPipelineOptions) {
-<<<<<<< HEAD
     void this.initLanceDb();
   }
 
   private async initLanceDb() {
     this.lanceDbIndex = await LanceDbIndex.create(
-      this.options.config.embeddingsProvider,
+      this.options.config.selectedModelByRole.embed,
       (uri) => this.options.ide.readFile(uri),
-=======
-    this.lanceDbIndex = new LanceDbIndex(
-      options.config.selectedModelByRole.embed,
-      (uri) => options.ide.readFile(uri),
->>>>>>> ceede791
     );
   }
 
@@ -121,7 +115,7 @@
         filepath,
         contents,
         maxChunkSize:
-          this.options.config.selectedModelByRole.embed?.maxEmbeddingChunkSize ?? DEFAULT_CHUNK_SIZE,
+          this.options.config.embeddingsProvider.maxEmbeddingChunkSize,
         digest: filepath,
       });
 
