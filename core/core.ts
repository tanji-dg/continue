import path from "path";

import { fetchwithRequestOptions } from "@continuedev/fetch";
import ignore from "ignore";
import * as URI from "uri-js";
import { v4 as uuidv4 } from "uuid";

import { CompletionProvider } from "./autocomplete/CompletionProvider";
import { ConfigHandler } from "./config/ConfigHandler";
import { SYSTEM_PROMPT_DOT_FILE } from "./config/getSystemPromptDotFile";
import {
  setupBestConfig,
  setupLocalConfig,
  setupLocalConfigAfterFreeTrial,
  setupQuickstartConfig,
} from "./config/onboarding";
import { addContextProvider, addModel, deleteModel } from "./config/util";
import { recentlyEditedFilesCache } from "./context/retrieval/recentlyEditedFilesCache";
import { ContinueServerClient } from "./continueServer/stubs/client";
import { getAuthUrlForTokenPage } from "./control-plane/auth/index";
import { ControlPlaneClient } from "./control-plane/client";
import { streamDiffLines } from "./edit/streamDiffLines";
import { CodebaseIndexer, PauseToken } from "./indexing/CodebaseIndexer";
import DocsService from "./indexing/docs/DocsService";
import { getAllSuggestedDocs } from "./indexing/docs/suggestions";
import { defaultIgnoreFile } from "./indexing/ignore.js";
import Ollama from "./llm/llms/Ollama";
import { createNewPromptFileV2 } from "./promptFiles/v2/createNewPromptFile";
import { callTool } from "./tools/callTool";
import { ChatDescriber } from "./util/chatDescriber";
import { clipboardCache } from "./util/clipboardCache";
import { logDevData } from "./util/devdata";
import { DevDataSqliteDb } from "./util/devdataSqlite";
import { GlobalContext } from "./util/GlobalContext";
import historyManager from "./util/history";
import {
  editConfigJson,
  getConfigJsonPath,
  setupInitialDotContinueDirectory,
} from "./util/paths";
import { localPathToUri } from "./util/pathToUri";
import { Telemetry } from "./util/posthog";
import { getSymbolsForManyFiles } from "./util/treeSitter";
import { TTS } from "./util/tts";

import {
  ChatMessage,
  DiffLine,
  PromptLog,
  type ContextItemId,
  type IDE,
  type IndexingProgressUpdate,
} from ".";

import { getControlPlaneEnv } from "./control-plane/env";
import type { FromCoreProtocol, ToCoreProtocol } from "./protocol";
import type { IMessenger, Message } from "./protocol/messenger";

export class Core {
  // implements IMessenger<ToCoreProtocol, FromCoreProtocol>
  configHandler: ConfigHandler;
  codebaseIndexerPromise: Promise<CodebaseIndexer>;
  completionProvider: CompletionProvider;
  continueServerClientPromise: Promise<ContinueServerClient>;
  codebaseIndexingState: IndexingProgressUpdate;
  controlPlaneClient: ControlPlaneClient;
  private docsService: DocsService;
  private globalContext = new GlobalContext();

  private readonly indexingPauseToken = new PauseToken(
    this.globalContext.get("indexingPaused") === true,
  );

  private abortedMessageIds: Set<string> = new Set();

  private async config() {
    return (await this.configHandler.loadConfig()).config;
  }

  invoke<T extends keyof ToCoreProtocol>(
    messageType: T,
    data: ToCoreProtocol[T][0],
  ): ToCoreProtocol[T][1] {
    return this.messenger.invoke(messageType, data);
  }

  send<T extends keyof FromCoreProtocol>(
    messageType: T,
    data: FromCoreProtocol[T][0],
    messageId?: string,
  ): string {
    return this.messenger.send(messageType, data, messageId);
  }

  // TODO: It shouldn't actually need an IDE type, because this can happen
  // through the messenger (it does in the case of any non-VS Code IDEs already)
  constructor(
    private readonly messenger: IMessenger<ToCoreProtocol, FromCoreProtocol>,
    private readonly ide: IDE,
    private readonly onWrite: (text: string) => Promise<void> = async () => {},
  ) {
    // Ensure .continue directory is created
    setupInitialDotContinueDirectory();

    this.codebaseIndexingState = {
      status: "loading",
      desc: "loading",
      progress: 0,
    };

    const ideSettingsPromise = messenger.request("getIdeSettings", undefined);
    const sessionInfoPromise = messenger.request("getControlPlaneSessionInfo", {
      silent: true,
      useOnboarding: false,
    });

    this.controlPlaneClient = new ControlPlaneClient(
      sessionInfoPromise,
      ideSettingsPromise,
    );

    this.configHandler = new ConfigHandler(
      this.ide,
      ideSettingsPromise,
      this.onWrite,
      this.controlPlaneClient,
    );

    this.docsService = DocsService.createSingleton(
      this.configHandler,
      this.ide,
      this.messenger,
    );

    this.configHandler.onConfigUpdate(async (result) => {
      const serializedResult = await this.configHandler.getSerializedConfig();
      this.messenger.send("configUpdate", {
        result: serializedResult,
        profileId: this.configHandler.currentProfile.profileDescription.id,
      });
    });

    this.configHandler.onDidChangeAvailableProfiles((profiles) =>
      this.messenger.send("didChangeAvailableProfiles", { profiles }),
    );

    // Codebase Indexer and ContinueServerClient depend on IdeSettings
    let codebaseIndexerResolve: (_: any) => void | undefined;
    this.codebaseIndexerPromise = new Promise(
      async (resolve) => (codebaseIndexerResolve = resolve),
    );

    let continueServerClientResolve: (_: any) => void | undefined;
    this.continueServerClientPromise = new Promise(
      (resolve) => (continueServerClientResolve = resolve),
    );

    void ideSettingsPromise.then((ideSettings) => {
      const continueServerClient = new ContinueServerClient(
        ideSettings.remoteConfigServerUrl,
        ideSettings.userToken,
      );
      continueServerClientResolve(continueServerClient);

      codebaseIndexerResolve(
        new CodebaseIndexer(
          this.configHandler,
          this.ide,
          this.indexingPauseToken,
          continueServerClient,
        ),
      );

      // Index on initialization
      void this.ide.getWorkspaceDirs().then(async (dirs) => {
        // Respect pauseCodebaseIndexOnStart user settings
        if (ideSettings.pauseCodebaseIndexOnStart) {
          this.indexingPauseToken.paused = true;
          void this.messenger.request("indexProgress", {
            progress: 0,
            desc: "Initial Indexing Skipped",
            status: "paused",
          });
          return;
        }

        void this.refreshCodebaseIndex(dirs);
      });
    });

    const getLlm = async () => {
      const { config } = await this.configHandler.loadConfig();
      const selected = this.globalContext.get("selectedTabAutocompleteModel");
      return (
        config?.tabAutocompleteModels?.find(
          (model) => model.title === selected,
        ) ?? config?.tabAutocompleteModels?.[0]
      );
    };
    this.completionProvider = new CompletionProvider(
      this.configHandler,
      ide,
      getLlm,
      (e) => {},
      (..._) => Promise.resolve([]),
    );

    const on = this.messenger.on.bind(this.messenger);

    // Note, VsCode's in-process messenger doesn't do anything with this
    // It will only show for jetbrains
    this.messenger.onError((err) => {
      console.error(err);
      void Telemetry.capture("core_messenger_error", {
        message: err.message,
        stack: err.stack,
      });
      void this.ide.showToast("error", err.message);
    });

    on("update/selectTabAutocompleteModel", async (msg) => {
      this.globalContext.update("selectedTabAutocompleteModel", msg.data);
      void this.configHandler.reloadConfig();
    });

    // Special
    on("abort", (msg) => {
      this.abortedMessageIds.add(msg.messageId);
    });

    on("ping", (msg) => {
      if (msg.data !== "ping") {
        throw new Error("ping message incorrect");
      }
      return "pong";
    });

    // History
    on("history/list", (msg) => {
      return historyManager.list(msg.data);
    });

    on("history/delete", (msg) => {
      historyManager.delete(msg.data.id);
    });

    on("history/load", (msg) => {
      return historyManager.load(msg.data.id);
    });

    on("history/save", (msg) => {
      historyManager.save(msg.data);
    });

    // Dev data
    on("devdata/log", (msg) => {
      logDevData(msg.data.tableName, msg.data.data);
    });

    // Edit config
    on("config/addModel", (msg) => {
      const model = msg.data.model;
      addModel(model, msg.data.role);
      void this.configHandler.reloadConfig();
    });

    on("config/deleteModel", (msg) => {
      deleteModel(msg.data.title);
      void this.configHandler.reloadConfig();
    });

    on("config/newPromptFile", async (msg) => {
      await createNewPromptFileV2(
        this.ide,
        (await this.config())?.experimental?.promptPath,
      );
      await this.configHandler.reloadConfig();
    });

    on("config/openProfile", async (msg) => {
      await this.configHandler.openConfigProfile(msg.data.profileId);
    });

    on("config/reload", async (msg) => {
      void this.configHandler.reloadConfig();
      return await this.configHandler.getSerializedConfig();
    });

    on("config/ideSettingsUpdate", (msg) => {
      this.configHandler.updateIdeSettings(msg.data);
    });
    on("config/listProfiles", (msg) => {
      return this.configHandler.listProfiles();
    });

    on("config/addContextProvider", async (msg) => {
      addContextProvider(msg.data);
    });

<<<<<<< HEAD
    on("config/updateSharedConfig", async (msg) => {
      this.globalContext.updateSharedConfig(msg.data);
      await this.configHandler.reloadConfig();
=======
    on("controlPlane/openUrl", async (msg) => {
      const env = await getControlPlaneEnv(this.ide.getIdeSettings());
      await this.messenger.request("openUrl", `${env.APP_URL}${msg.data.path}`);
>>>>>>> 1a21a287
    });

    // Context providers
    on("context/addDocs", async (msg) => {
      void this.docsService.indexAndAdd(msg.data);
    });

    on("context/removeDocs", async (msg) => {
      await this.docsService.delete(msg.data.startUrl);
    });

    on("context/indexDocs", async (msg) => {
      await this.docsService.syncDocsWithPrompt(msg.data.reIndex);
    });

    on("context/loadSubmenuItems", async (msg) => {
      const config = await this.config();
      if (!config) {
        return [];
      }

      const items = await config.contextProviders
        ?.find((provider) => provider.description.title === msg.data.title)
        ?.loadSubmenuItems({
          config,
          ide: this.ide,
          fetch: (url, init) =>
            fetchwithRequestOptions(url, init, config.requestOptions),
        });
      return items || [];
    });

    on("context/getContextItems", async (msg) => {
      const { name, query, fullInput, selectedCode, selectedModelTitle } =
        msg.data;
      const config = await this.config();
      if (!config) {
        return [];
      }

      const llm = await this.configHandler.llmFromTitle(selectedModelTitle);
      const provider = config.contextProviders?.find(
        (provider) => provider.description.title === name,
      );
      if (!provider) {
        return [];
      }

      try {
        const id: ContextItemId = {
          providerTitle: provider.description.title,
          itemId: uuidv4(),
        };

        const items = await provider.getContextItems(query, {
          config,
          llm,
          embeddingsProvider: config.embeddingsProvider,
          fullInput,
          ide,
          selectedCode,
          reranker: config.reranker,
          fetch: (url, init) =>
            fetchwithRequestOptions(url, init, config.requestOptions),
        });

        void Telemetry.capture(
          "useContextProvider",
          {
            name: provider.description.title,
          },
          true,
        );

        return items.map((item) => ({
          ...item,
          id,
        }));
      } catch (e) {
        void this.ide.showToast(
          "error",
          `Error getting context items from ${name}: ${e}`,
        );
        return [];
      }
    });

    on("context/getSymbolsForFiles", async (msg) => {
      const { uris } = msg.data;
      return await getSymbolsForManyFiles(uris, this.ide);
    });

    on("config/getSerializedProfileInfo", async (msg) => {
      return {
        result: await this.configHandler.getSerializedConfig(),
        profileId: this.configHandler.currentProfile.profileDescription.id,
      };
    });

    on("clipboardCache/add", (msg) => {
      const added = clipboardCache.add(uuidv4(), msg.data.content);
      if (added) {
        this.messenger.send("refreshSubmenuItems", {
          providers: ["clipboard"],
        });
      }
    });

    async function* llmStreamChat(
      configHandler: ConfigHandler,
      abortedMessageIds: Set<string>,
      msg: Message<ToCoreProtocol["llm/streamChat"][0]>,
    ): AsyncGenerator<ChatMessage, PromptLog> {
      const { config } = await configHandler.loadConfig();
      if (!config) {
        throw new Error("Config not loaded");
      }

      // Stop TTS on new StreamChat
      if (config.experimental?.readResponseTTS) {
        void TTS.kill();
      }

      const model = await configHandler.llmFromTitle(msg.data.title);

      const gen = model.streamChat(
        msg.data.messages,
        new AbortController().signal,
        msg.data.completionOptions,
      );
      let next = await gen.next();
      while (!next.done) {
        if (abortedMessageIds.has(msg.messageId)) {
          abortedMessageIds.delete(msg.messageId);
          next = await gen.return({
            modelTitle: model.title ?? model.model,
            completion: "",
            prompt: "",
            completionOptions: {
              ...msg.data.completionOptions,
              model: model.model,
            },
          });
          break;
        }

        const chunk = next.value;

        yield chunk;
        next = await gen.next();
      }

      if (config.experimental?.readResponseTTS && "completion" in next.value) {
        void TTS.read(next.value?.completion);
      }

      void Telemetry.capture(
        "chat",
        {
          model: model.model,
          provider: model.providerName,
        },
        true,
      );

      if (!next.done) {
        throw new Error("Will never happen");
      }

      return next.value;
    }

    on("llm/streamChat", (msg) =>
      llmStreamChat(this.configHandler, this.abortedMessageIds, msg),
    );

    async function* llmStreamComplete(
      configHandler: ConfigHandler,
      abortedMessageIds: Set<string>,
      msg: Message<ToCoreProtocol["llm/streamComplete"][0]>,
    ): AsyncGenerator<string, PromptLog> {
      const model = await configHandler.llmFromTitle(msg.data.title);
      const gen = model.streamComplete(
        msg.data.prompt,
        new AbortController().signal,
        msg.data.completionOptions,
      );
      let next = await gen.next();
      while (!next.done) {
        if (abortedMessageIds.has(msg.messageId)) {
          abortedMessageIds.delete(msg.messageId);
          next = await gen.return({
            modelTitle: model.title ?? model.model,
            completion: "",
            prompt: "",
            completionOptions: {
              ...msg.data.completionOptions,
              model: model.model,
            },
          });
          break;
        }
        yield next.value;
        next = await gen.next();
      }
      if (!next.done) {
        throw new Error("This will never happen");
      }
      return next.value;
    }

    on("llm/streamComplete", (msg) =>
      llmStreamComplete(this.configHandler, this.abortedMessageIds, msg),
    );

    on("llm/complete", async (msg) => {
      const model = await this.configHandler.llmFromTitle(msg.data.title);
      const completion = await model.complete(
        msg.data.prompt,
        new AbortController().signal,
        msg.data.completionOptions,
      );
      return completion;
    });
    on("llm/listModels", async (msg) => {
      const { config } = await this.configHandler.loadConfig();
      if (!config) {
        return [];
      }

      const model =
        config.models.find((model) => model.title === msg.data.title) ??
        config.models.find((model) => model.title?.startsWith(msg.data.title));
      try {
        if (model) {
          return await model.listModels();
        } else {
          if (msg.data.title === "Ollama") {
            const models = await new Ollama({ model: "" }).listModels();
            return models;
          } else {
            return undefined;
          }
        }
      } catch (e) {
        console.debug(`Error listing Ollama models: ${e}`);
        return undefined;
      }
    });

    // Provide messenger to utils so they can interact with GUI + state
    TTS.messenger = this.messenger;
    ChatDescriber.messenger = this.messenger;

    on("tts/kill", async () => {
      void TTS.kill();
    });

    on("chatDescriber/describe", async (msg) => {
      const currentModel = await this.configHandler.llmFromTitle(
        msg.data.selectedModelTitle,
      );
      return await ChatDescriber.describe(currentModel, {}, msg.data.text);
    });

    async function* runNodeJsSlashCommand(
      configHandler: ConfigHandler,
      abortedMessageIds: Set<string>,
      msg: Message<ToCoreProtocol["command/run"][0]>,
      messenger: IMessenger<ToCoreProtocol, FromCoreProtocol>,
    ): AsyncGenerator<string> {
      const {
        input,
        history,
        modelTitle,
        slashCommandName,
        contextItems,
        params,
        historyIndex,
        selectedCode,
      } = msg.data;

      const { config } = await configHandler.loadConfig();
      if (!config) {
        throw new Error("Config not loaded");
      }

      const llm = await configHandler.llmFromTitle(modelTitle);
      const slashCommand = config.slashCommands?.find(
        (sc) => sc.name === slashCommandName,
      );
      if (!slashCommand) {
        throw new Error(`Unknown slash command ${slashCommandName}`);
      }

      void Telemetry.capture(
        "useSlashCommand",
        {
          name: slashCommandName,
        },
        true,
      );

      const checkActiveInterval = setInterval(() => {
        if (abortedMessageIds.has(msg.messageId)) {
          abortedMessageIds.delete(msg.messageId);
          clearInterval(checkActiveInterval);
        }
      }, 100);

      try {
        for await (const content of slashCommand.run({
          input,
          history,
          llm,
          contextItems,
          params,
          ide,
          addContextItem: (item) => {
            void messenger.request("addContextItem", {
              item,
              historyIndex,
            });
          },
          selectedCode,
          config,
          fetch: (url, init) =>
            fetchwithRequestOptions(url, init, config.requestOptions),
        })) {
          if (abortedMessageIds.has(msg.messageId)) {
            abortedMessageIds.delete(msg.messageId);
            clearInterval(checkActiveInterval);
            break;
          }
          if (content) {
            yield content;
          }
        }
      } catch (e) {
        throw e;
      } finally {
        clearInterval(checkActiveInterval);
      }
    }
    on("command/run", (msg) =>
      runNodeJsSlashCommand(
        this.configHandler,
        this.abortedMessageIds,
        msg,
        this.messenger,
      ),
    );

    // Autocomplete
    on("autocomplete/complete", async (msg) => {
      const outcome =
        await this.completionProvider.provideInlineCompletionItems(
          msg.data,
          undefined,
        );
      return outcome ? [outcome.completion] : [];
    });
    on("autocomplete/accept", async (msg) => {
      this.completionProvider.accept(msg.data.completionId);
    });
    on("autocomplete/cancel", async (msg) => {
      this.completionProvider.cancel();
    });

    async function* streamDiffLinesGenerator(
      configHandler: ConfigHandler,
      abortedMessageIds: Set<string>,
      msg: Message<ToCoreProtocol["streamDiffLines"][0]>,
    ): AsyncGenerator<DiffLine> {
      const data = msg.data;
      const llm = await configHandler.llmFromTitle(msg.data.modelTitle);
      for await (const diffLine of streamDiffLines(
        data.prefix,
        data.highlighted,
        data.suffix,
        llm,
        data.input,
        data.language,
      )) {
        if (abortedMessageIds.has(msg.messageId)) {
          abortedMessageIds.delete(msg.messageId);
          break;
        }
        yield diffLine;
      }
    }

    on("streamDiffLines", (msg) =>
      streamDiffLinesGenerator(this.configHandler, this.abortedMessageIds, msg),
    );

    on("completeOnboarding", (msg) => {
      const mode = msg.data.mode;

      if (mode === "Custom") {
        return;
      }

      let editConfigJsonCallback: Parameters<typeof editConfigJson>[0];

      switch (mode) {
        case "Local":
          editConfigJsonCallback = setupLocalConfig;
          break;

        case "Quickstart":
          editConfigJsonCallback = setupQuickstartConfig;
          break;

        case "LocalAfterFreeTrial":
          editConfigJsonCallback = setupLocalConfigAfterFreeTrial;
          break;

        case "Best":
          editConfigJsonCallback = setupBestConfig;
          break;

        default:
          console.error(`Invalid mode: ${mode}`);
          editConfigJsonCallback = (config) => config;
      }

      editConfigJson(editConfigJsonCallback);

      void this.configHandler.reloadConfig();
    });

    on("addAutocompleteModel", (msg) => {
      editConfigJson((config) => {
        return {
          ...config,
          tabAutocompleteModel: msg.data.model,
        };
      });
      void this.configHandler.reloadConfig();
    });

    on("stats/getTokensPerDay", async (msg) => {
      const rows = await DevDataSqliteDb.getTokensPerDay();
      return rows;
    });
    on("stats/getTokensPerModel", async (msg) => {
      const rows = await DevDataSqliteDb.getTokensPerModel();
      return rows;
    });

    // Codebase indexing
    on("index/forceReIndex", async ({ data }) => {
      if (data?.shouldClearIndexes) {
        const codebaseIndexer = await this.codebaseIndexerPromise;
        await codebaseIndexer.clearIndexes();
      }

      const dirs = data?.dirs ?? (await this.ide.getWorkspaceDirs());
      await this.refreshCodebaseIndex(dirs);
    });
    on("index/setPaused", (msg) => {
      this.globalContext.update("indexingPaused", msg.data);
      this.indexingPauseToken.paused = msg.data;
    });
    on("index/indexingProgressBarInitialized", async (msg) => {
      // Triggered when progress bar is initialized.
      // If a non-default state has been stored, update the indexing display to that state
      if (this.codebaseIndexingState.status !== "loading") {
        void this.messenger.request(
          "indexProgress",
          this.codebaseIndexingState,
        );
      }
    });

    // File changes
    // TODO - remove remaining logic for these from IDEs where possible
    on("files/changed", async ({ data }) => {
      if (data?.uris?.length) {
        for (const uri of data.uris) {
          // Listen for file changes in the workspace
          // URI TODO is this equality statement valid?
          if (URI.equal(uri, localPathToUri(getConfigJsonPath()))) {
            // Trigger a toast notification to provide UI feedback that config has been updated
            const showToast =
              this.globalContext.get("showConfigUpdateToast") ?? true;
            if (showToast) {
              const selection = await this.ide.showToast(
                "info",
                "Config updated",
                "Don't show again",
              );
              if (selection === "Don't show again") {
                this.globalContext.update("showConfigUpdateToast", false);
              }
            }
          }

          if (
            uri.endsWith(".continuerc.json") ||
            uri.endsWith(".prompt") ||
            uri.endsWith(SYSTEM_PROMPT_DOT_FILE)
          ) {
            await this.configHandler.reloadConfig();
          } else if (
            uri.endsWith(".continueignore") ||
            uri.endsWith(".gitignore")
          ) {
            // Reindex the workspaces
            this.invoke("index/forceReIndex", undefined);
          } else {
            // Reindex the file
            await this.refreshCodebaseIndexFiles([uri]);
          }
        }
      }
    });

    on("files/created", async ({ data }) => {
      if (data?.uris?.length) {
        await this.refreshCodebaseIndexFiles(data.uris);
      }
    });

    on("files/deleted", async ({ data }) => {
      if (data?.uris?.length) {
        await this.refreshCodebaseIndexFiles(data.uris);
      }
    });
    on("files/opened", async ({ data }) => {
      if (data?.uris?.length) {
        // Do something on files opened
      }
    });

    // Docs, etc. indexing
    on("indexing/reindex", async (msg) => {
      if (msg.data.type === "docs") {
        void this.docsService.reindexDoc(msg.data.id);
      }
    });
    on("indexing/abort", async (msg) => {
      if (msg.data.type === "docs") {
        this.docsService.abort(msg.data.id);
      }
    });
    on("indexing/setPaused", async (msg) => {
      if (msg.data.type === "docs") {
        // this.docsService.setPaused(msg.data.id, msg.data.paused); // not supported yet
      }
    });
    on("docs/getSuggestedDocs", async (msg) => {
      if (hasRequestedDocs) {
        return;
      } // TODO, remove, hack because of rerendering
      hasRequestedDocs = true;
      const suggestedDocs = await getAllSuggestedDocs(this.ide);
      this.messenger.send("docs/suggestions", suggestedDocs);
    });
    on("docs/initStatuses", async (msg) => {
      void this.docsService.initStatuses();
    });
    //

    on("didChangeSelectedProfile", (msg) => {
      void this.configHandler.setSelectedProfile(msg.data.id);
      void this.configHandler.reloadConfig();
    });
    on("didChangeControlPlaneSessionInfo", async (msg) => {
      this.configHandler.updateControlPlaneSessionInfo(msg.data.sessionInfo);
    });
    on("auth/getAuthUrl", async (msg) => {
      const url = await getAuthUrlForTokenPage(ideSettingsPromise);
      return { url };
    });

    on("didChangeActiveTextEditor", async ({ data: { filepath } }) => {
      const ignoreInstance = ignore().add(defaultIgnoreFile);
      let rootDirectory = await this.ide.getWorkspaceDirs();
      const relativeFilePath = path.relative(rootDirectory[0], filepath);
      try {
        if (!ignoreInstance.ignores(relativeFilePath)) {
          recentlyEditedFilesCache.set(filepath, filepath);
        }
      } catch (e) {
        if (e instanceof RangeError) {
          // do nothing, this can happen when editing a file outside the workspace such as `../extensions/.continue-debug/config.json`
        } else {
          console.debug("unhandled ignores error", relativeFilePath, e);
        }
      }
    });

    on("tools/call", async ({ data: { toolCall, selectedModelTitle } }) => {
      const { config } = await this.configHandler.loadConfig();
      if (!config) {
        throw new Error("Config not loaded");
      }

      const tool = config.tools.find(
        (t) => t.function.name === toolCall.function.name,
      );

      if (!tool) {
        throw new Error(`Tool ${toolCall.function.name} not found`);
      }

      const llm = await this.configHandler.llmFromTitle(selectedModelTitle);

      const contextItems = await callTool(
        tool.uri ?? tool.function.name,
        JSON.parse(toolCall.function.arguments || "{}"),
        {
          ide: this.ide,
          llm,
          fetch: (url, init) =>
            fetchwithRequestOptions(url, init, config.requestOptions),
        },
      );

      return { contextItems };
    });
  }

  private indexingCancellationController: AbortController | undefined;
  private async sendIndexingErrorTelemetry(update: IndexingProgressUpdate) {
    console.debug(
      "Indexing failed with error: ",
      update.desc,
      update.debugInfo,
    );
    void Telemetry.capture(
      "indexing_error",
      {
        error: update.desc,
        stack: update.debugInfo,
      },
      false,
    );
  }

  private async refreshCodebaseIndex(paths: string[]) {
    if (this.indexingCancellationController) {
      this.indexingCancellationController.abort();
    }
    this.indexingCancellationController = new AbortController();
    for await (const update of (await this.codebaseIndexerPromise).refreshDirs(
      paths,
      this.indexingCancellationController.signal,
    )) {
      let updateToSend = { ...update };
      // TODO reconsider this status overwrite?
      // original goal was to not concern users with edge noncritical errors
      if (update.status === "failed") {
        updateToSend.status = "done";
        updateToSend.desc = "Indexing complete";
        updateToSend.progress = 1.0;
      }

      void this.messenger.request("indexProgress", updateToSend);
      this.codebaseIndexingState = updateToSend;

      if (update.status === "failed") {
        void this.sendIndexingErrorTelemetry(update);
      }
    }

    this.messenger.send("refreshSubmenuItems", {
      providers: "dependsOnIndexing",
    });
    this.indexingCancellationController = undefined;
  }

  private async refreshCodebaseIndexFiles(files: string[]) {
    // Can be cancelled by codebase index but not vice versa
    if (
      this.indexingCancellationController &&
      !this.indexingCancellationController.signal.aborted
    ) {
      return;
    }
    this.indexingCancellationController = new AbortController();
    for await (const update of (await this.codebaseIndexerPromise).refreshFiles(
      files,
    )) {
      let updateToSend = { ...update };
      if (update.status === "failed") {
        updateToSend.status = "done";
        updateToSend.desc = "Indexing complete";
        updateToSend.progress = 1.0;
      }

      void this.messenger.request("indexProgress", updateToSend);
      this.codebaseIndexingState = updateToSend;

      if (update.status === "failed") {
        void this.sendIndexingErrorTelemetry(update);
      }
    }

    this.messenger.send("refreshSubmenuItems", {
      providers: "dependsOnIndexing",
    });
  }

  // private
}

let hasRequestedDocs = false;<|MERGE_RESOLUTION|>--- conflicted
+++ resolved
@@ -297,15 +297,14 @@
       addContextProvider(msg.data);
     });
 
-<<<<<<< HEAD
     on("config/updateSharedConfig", async (msg) => {
       this.globalContext.updateSharedConfig(msg.data);
       await this.configHandler.reloadConfig();
-=======
+    });
+
     on("controlPlane/openUrl", async (msg) => {
       const env = await getControlPlaneEnv(this.ide.getIdeSettings());
       await this.messenger.request("openUrl", `${env.APP_URL}${msg.data.path}`);
->>>>>>> 1a21a287
     });
 
     // Context providers
