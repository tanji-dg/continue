import { ConfigResult } from "@continuedev/config-yaml";
import { open, type Database } from "sqlite";
import sqlite3 from "sqlite3";

import {
  Chunk,
  ContinueConfig,
  DocsIndexingDetails,
  IDE,
  IdeInfo,
  ILLM,
  IndexingStatus,
  SiteIndexingConfig,
} from "../..";
import { ConfigHandler } from "../../config/ConfigHandler";
import { isSupportedLanceDbCpuTargetForLinux } from "../../config/util";
import DocsContextProvider from "../../context/providers/DocsContextProvider";
import TransformersJsEmbeddingsProvider from "../../llm/llms/TransformersJsEmbeddingsProvider";
import { FromCoreProtocol, ToCoreProtocol } from "../../protocol";
import { IMessenger } from "../../protocol/messenger";
import { fetchFavicon } from "../../util/fetchFavicon";
import { GlobalContext } from "../../util/GlobalContext";
import {
  editConfigFile,
  getDocsSqlitePath,
  getLanceDbPath,
} from "../../util/paths";
import { Telemetry } from "../../util/posthog";

import {
  ArticleWithChunks,
  htmlPageToArticleWithChunks,
  markdownPageToArticleWithChunks,
} from "./article";
import DocsCrawler, { DocsCrawlerType, PageData } from "./crawlers/DocsCrawler";
import { runLanceMigrations, runSqliteMigrations } from "./migrations";

import type * as LanceType from "vectordb";
import { DocsCache, SiteIndexingResults } from "./DocsCache";

// Purposefully lowercase because lancedb converts
export interface LanceDbDocsRow {
  title: string;
  starturl: string;
  // Chunk
  content: string;
  path: string;
  startline: number;
  endline: number;
  vector: number[];
  [key: string]: any;
}

export interface SqliteDocsRow {
  title: string;
  startUrl: string;
  favicon: string;
}

export type AddParams = {
  siteIndexingConfig: SiteIndexingConfig;
  chunks: Chunk[];
  embeddings: number[][];
  favicon?: string;
};

/*
  General process:
  - On config update:
    - Reindex ALL docs if embeddings provider has changed
    - Otherwise, reindex docs with CHANGED URL/DEPTH
    - And update docs with CHANGED TITLE/FAVICON
  - Also, messages to core can trigger:
    - delete
    - reindex all
    - add/index one
*/
export default class DocsService {
  private static lance: typeof LanceType | null = null;
  static lanceTableName = "docs";
  static sqlitebTableName = "docs";

  static defaultEmbeddingsProvider = new TransformersJsEmbeddingsProvider();

  public isInitialized: Promise<void>;
  public isSyncing: boolean = false;

  private docsIndexingQueue = new Set<string>();
  private lanceTableNamesSet = new Set<string>();

  private config!: ContinueConfig;
  private sqliteDb?: Database;

  private ideInfoPromise: Promise<IdeInfo>;
  private githubToken?: string;

  constructor(
    configHandler: ConfigHandler,
    private readonly ide: IDE,
    private readonly messenger?: IMessenger<ToCoreProtocol, FromCoreProtocol>,
  ) {
    this.ideInfoPromise = this.ide.getIdeInfo();
    this.isInitialized = this.init(configHandler);
  }

  setGithubToken(token: string) {
    this.githubToken = token;
  }

  private async initLanceDb() {
    if (!isSupportedLanceDbCpuTargetForLinux()) {
      return null;
    }

    try {
      if (!DocsService.lance) {
        DocsService.lance = await import("vectordb");
      }
      return DocsService.lance;
    } catch (err) {
      console.error("Failed to load LanceDB:", err);
      return null;
    }
  }

  // Singleton pattern: only one service globally
  private static instance?: DocsService;
  static createSingleton(
    configHandler: ConfigHandler,
    ide: IDE,
    messenger?: IMessenger<ToCoreProtocol, FromCoreProtocol>,
  ) {
    const docsService = new DocsService(configHandler, ide, messenger);
    DocsService.instance = docsService;
    return docsService;
  }

  static getSingleton() {
    return DocsService.instance;
  }

  // Initialization - load config and attach config listener
  private async init(configHandler: ConfigHandler) {
    const result = await configHandler.loadConfig();
    await this.handleConfigUpdate(result);
    configHandler.onConfigUpdate(this.handleConfigUpdate.bind(this));
  }

  readonly statuses: Map<string, IndexingStatus> = new Map();

  handleStatusUpdate(update: IndexingStatus) {
    this.statuses.set(update.id, update);
    this.messenger?.send("indexing/statusUpdate", update);
  }

  // A way for gui to retrieve initial statuses
  async initStatuses(): Promise<void> {
    if (!this.config?.docs) {
      return;
    }
    const metadata = await this.listMetadata();

    this.config.docs?.forEach((doc) => {
      if (!doc.startUrl) {
        console.error("Invalid config docs entry, no start url", doc.title);
        return;
      }

      const currentStatus = this.statuses.get(doc.startUrl);
      if (currentStatus) {
        this.handleStatusUpdate(currentStatus);
        return;
      }

      const sharedStatus: Omit<
        IndexingStatus,
        "progress" | "description" | "status"
      > = {
        type: "docs",
        id: doc.startUrl,
        isReindexing: false,
        title: doc.title,
        debugInfo: `max depth: ${doc.maxDepth}`,
        icon: doc.faviconUrl,
        url: doc.startUrl,
      };
      if (this.config.selectedModelByRole.embed) {
        sharedStatus.embeddingsProviderId =
          this.config.selectedModelByRole.embed.embeddingId;
      }
      const indexedStatus: IndexingStatus = metadata.find(
        (meta) => meta.startUrl === doc.startUrl,
      )
        ? {
            ...sharedStatus,
            progress: 0,
            description: "Pending",
            status: "pending",
          }
        : {
            ...sharedStatus,
            progress: 1,
            description: "Complete",
            status: "complete",
          };
      this.handleStatusUpdate(indexedStatus);
    });
  }

  abort(startUrl: string) {
    if (this.docsIndexingQueue.has(startUrl)) {
      const status = this.statuses.get(startUrl);
      if (status) {
        this.handleStatusUpdate({
          ...status,
          status: "aborted",
          progress: 0,
          description: "Canceled",
        });
      }
      this.docsIndexingQueue.delete(startUrl);
    }
  }

  // Used to check periodically during indexing if should cancel indexing
  shouldCancel(startUrl: string, startedWithEmbedder: string) {
    // Check if aborted
    const isAborted = this.statuses.get(startUrl)?.status === "aborted";
    if (isAborted) {
      return true;
    }

    // Handle embeddings provider change mid-indexing
    if (
      this.config.selectedModelByRole.embed?.embeddingId !== startedWithEmbedder
    ) {
      this.abort(startUrl);
      return true;
    }
    return false;
  }

  // Determine if transformers.js embeddings are supported in this environment
  async canUseTransformersEmbeddings() {
    const ideInfo = await this.ideInfoPromise;
    if (ideInfo.ideType === "jetbrains") {
      return false;
    }
    return true;
  }

  // Get the appropriate embeddings provider
  async getEmbeddingsProvider() {
    // First check if there's a config selected embeddings provider
    if (this.config.selectedModelByRole.embed) {
      return {
        provider: this.config.selectedModelByRole.embed,
      };
    }

    // Fall back to transformers if supported
    const canUseTransformers = await this.canUseTransformersEmbeddings();
    if (canUseTransformers) {
      return {
        provider: DocsService.defaultEmbeddingsProvider,
      };
    }

    // No provider available
    return {
      provider: undefined,
    };
  }

  private async handleConfigUpdate({
    config: newConfig,
  }: ConfigResult<ContinueConfig>) {
    if (newConfig) {
      const oldConfig = this.config;
      this.config = newConfig; // IMPORTANT - need to set up top, other methods below use this without passing it in

      // No point in indexing if no docs context provider
      const hasDocsContextProvider = this.hasDocsContextProvider();
      if (!hasDocsContextProvider) {
        return;
      }

      // Skip docs indexing if not supported
      // No warning message here because would show on ANY config update
      if (!this.config.selectedModelByRole.embed) {
        return;
      }

      await this.syncDocs(oldConfig, newConfig, false);
    }
  }

  async syncDocsWithPrompt(reIndex: boolean = false) {
    await this.syncDocs(undefined, this.config, reIndex);

    void this.ide.showToast("info", "Docs indexing completed");
  }

  // Returns true if startUrl has been indexed with current embeddingsProvider
  async hasMetadata(startUrl: string): Promise<boolean> {
    if (!this.config.selectedModelByRole.embed) {
      return false;
    }
    const db = await this.getOrCreateSqliteDb();
    const title = await db.get(
      `SELECT title FROM ${DocsService.sqlitebTableName} WHERE startUrl = ? AND embeddingsProviderId = ?`,
      startUrl,
      this.config.selectedModelByRole.embed.embeddingId,
    );

    return !!title;
  }

  async listMetadata() {
    const embeddingsProvider = this.config.selectedModelByRole.embed;
    if (!embeddingsProvider) {
      return [];
    }
    const db = await this.getOrCreateSqliteDb();
    const docs = await db.all<SqliteDocsRow[]>(
      `SELECT title, startUrl, favicon FROM ${DocsService.sqlitebTableName}
      WHERE embeddingsProviderId = ?`,
      embeddingsProvider.embeddingId,
    );

    return docs;
  }

  async reindexDoc(startUrl: string) {
    const docConfig = this.config.docs?.find(
      (doc) => doc.startUrl === startUrl,
    );
    if (docConfig) {
      await this.indexAndAdd(docConfig, true);
    }
  }

  /**
   * Attempt to load document embeddings from cache
   * @returns true if cache was successfully loaded, false otherwise
   */
  private async tryLoadFromCache(
    startUrl: string,
    embeddingId: string,
    siteIndexingConfig: SiteIndexingConfig,
  ): Promise<boolean> {
    try {
      const cacheHit = await this.tryFetchFromCache(startUrl, embeddingId);

      if (cacheHit) {
        console.log(`Successfully loaded cached embeddings for ${startUrl}`);
        // Update status to complete
        this.handleStatusUpdate({
          type: "docs",
          id: startUrl,
          embeddingsProviderId: embeddingId,
          isReindexing: false,
          title: siteIndexingConfig.title,
          debugInfo: "Loaded from cache",
          icon: siteIndexingConfig.faviconUrl,
          url: startUrl,
          progress: 1,
          description: "Complete",
          status: "complete",
        });

        return true;
      }
    } catch (e) {
      console.log(`Error trying to fetch from cache: ${e}`);
      // Continue with regular indexing
    }

    return false;
  }

  async indexAndAdd(
    siteIndexingConfig: SiteIndexingConfig,
    forceReindex: boolean = false,
  ): Promise<void> {
    const { startUrl, useLocalCrawling, maxDepth } = siteIndexingConfig;

    // First, if indexing is already in process, don't attempt
    // This queue is necessary because indexAndAdd is invoked circularly by config edits
    // TODO shouldn't really be a gap between adding and checking in queue but probably fine
    if (this.docsIndexingQueue.has(startUrl)) {
      return;
    }

    const { provider } = await this.getEmbeddingsProvider();
    if (!provider) {
      console.warn("@docs indexAndAdd: no embeddings provider found");
      return;
    }

    // Try to fetch from cache first before crawling
    if (!forceReindex) {
      const cacheLoaded = await this.tryLoadFromCache(
        startUrl,
        provider.embeddingId,
        siteIndexingConfig,
      );

      if (cacheLoaded) {
        return;
      }
    }

    const startedWithEmbedder = provider.embeddingId;

    // Check if doc has been successfully indexed with the given embedder
    const indexExists = await this.hasMetadata(startUrl);

    // Build status update - most of it is fixed values
    const fixedStatus: Omit<
      IndexingStatus,
      "progress" | "description" | "status"
    > = {
      type: "docs",
      id: siteIndexingConfig.startUrl,
      embeddingsProviderId: provider.embeddingId,
      isReindexing: forceReindex && indexExists,
      title: siteIndexingConfig.title,
      debugInfo: `max depth: ${siteIndexingConfig.maxDepth}`,
      icon: siteIndexingConfig.faviconUrl,
      url: siteIndexingConfig.startUrl,
    };

    // If not force-reindexing and has failed with same config, don't reattempt
    if (!forceReindex) {
      const globalContext = new GlobalContext();
      const failedDocs = globalContext.get("failedDocs") ?? [];
      const hasFailed = failedDocs.find((d) =>
        this.siteIndexingConfigsAreEqual(siteIndexingConfig, d),
      );
      if (hasFailed) {
        console.log(
          `Not reattempting to index ${siteIndexingConfig.startUrl}, has already failed with same config`,
        );
        this.handleStatusUpdate({
          ...fixedStatus,
          description: "Failed",
          status: "failed",
          progress: 1,
        });
        return;
      }
    }

    if (indexExists && !forceReindex) {
      this.handleStatusUpdate({
        ...fixedStatus,
        progress: 1,
        description: "Complete",
        status: "complete",
        debugInfo: "Already indexed",
      });
      return;
    }

    // Do a test run on the embedder
    // This particular failure will not mark as a failed config in global context
    // Since SiteIndexingConfig is likely to be valid
    try {
      await provider.embed(["continue-test-run"]);
    } catch (e) {
      console.error("Failed to test embeddings connection", e);
      return;
    }

    const markFailedInGlobalContext = () => {
      const globalContext = new GlobalContext();
      const failedDocs = globalContext.get("failedDocs") ?? [];
      const newFailedDocs = failedDocs.filter(
        (d) => !this.siteIndexingConfigsAreEqual(siteIndexingConfig, d),
      );
      newFailedDocs.push(siteIndexingConfig);
      globalContext.update("failedDocs", newFailedDocs);
    };

    const removeFromFailedGlobalContext = () => {
      const globalContext = new GlobalContext();
      const failedDocs = globalContext.get("failedDocs") ?? [];
      const newFailedDocs = failedDocs.filter(
        (d) => !this.siteIndexingConfigsAreEqual(siteIndexingConfig, d),
      );
      globalContext.update("failedDocs", newFailedDocs);
    };

    try {
      this.docsIndexingQueue.add(startUrl);

      // Clear current indexes if reIndexing
      if (indexExists && forceReindex) {
        await this.deleteIndexes(startUrl);
      }

      this.addToConfig(siteIndexingConfig);

      this.handleStatusUpdate({
        ...fixedStatus,
        status: "indexing",
        description: "Finding subpages",
        progress: 0,
      });

      // Crawl pages to get page data
      const pages: PageData[] = [];
      let processedPages = 0;
      let estimatedProgress = 0;
      let done = false;
      let usedCrawler: DocsCrawlerType | undefined = undefined;

      const docsCrawler = new DocsCrawler(
        this.ide,
        this.config,
        maxDepth,
        undefined,
        useLocalCrawling,
        this.githubToken,
      );
      const crawlerGen = docsCrawler.crawl(new URL(startUrl));

      while (!done) {
        const result = await crawlerGen.next();
        if (result.done) {
          done = true;
          usedCrawler = result.value;
        } else {
          const page = result.value;
          estimatedProgress += 1 / 2 ** (processedPages + 1);

          // NOTE - during "indexing" phase, check if aborted before each status update
          if (this.shouldCancel(startUrl, startedWithEmbedder)) {
            return;
          }
          this.handleStatusUpdate({
            ...fixedStatus,
            description: `Finding subpages (${page.path})`,
            status: "indexing",
            progress:
              0.15 * estimatedProgress +
              Math.min(0.35, (0.35 * processedPages) / 500),
            // For the first 50%, 15% is sum of series 1/(2^n) and the other 35% is based on number of files/ 500 max
          });

          pages.push(page);

          processedPages++;

          // Locks down GUI if no sleeping
          // Wait proportional to how many docs are indexing
          const toWait = 100 * this.docsIndexingQueue.size + 50;
          await new Promise((resolve) => setTimeout(resolve, toWait));
        }
      }

      void Telemetry.capture("docs_pages_crawled", {
        count: processedPages,
      });

      // Chunk pages based on which crawler was used
      const articles: ArticleWithChunks[] = [];
      const chunks: Chunk[] = [];
      const articleChunker =
        usedCrawler === "github"
          ? markdownPageToArticleWithChunks
          : htmlPageToArticleWithChunks;
      for (const page of pages) {
        const articleWithChunks = await articleChunker(
          page,
          provider.maxEmbeddingChunkSize,
        );
        if (articleWithChunks) {
          articles.push(articleWithChunks);
        }
        const toWait = 20 * this.docsIndexingQueue.size + 10;
        await new Promise((resolve) => setTimeout(resolve, toWait));
      }

      // const chunks: Chunk[] = [];
      const embeddings: number[][] = [];

      // Create embeddings of retrieved articles
      for (let i = 0; i < articles.length; i++) {
        const article = articles[i];

        if (this.shouldCancel(startUrl, startedWithEmbedder)) {
          return;
        }
        this.handleStatusUpdate({
          ...fixedStatus,
          status: "indexing",
          description: `Creating Embeddings: ${article.article.subpath}`,
          progress: 0.5 + 0.3 * (i / articles.length), // 50% -> 80%
        });

        try {
          const subpathEmbeddings =
            article.chunks.length > 0
              ? await provider.embed(article.chunks.map((c) => c.content))
              : [];
          chunks.push(...article.chunks);
          embeddings.push(...subpathEmbeddings);
          const toWait = 100 * this.docsIndexingQueue.size + 50;
          await new Promise((resolve) => setTimeout(resolve, toWait));
        } catch (e) {
          console.warn("Error embedding article chunks: ", e);
        }
      }

      if (embeddings.length === 0) {
        console.error(
          `No embeddings were created for site: ${startUrl}\n Num chunks: ${chunks.length}`,
        );

        if (this.shouldCancel(startUrl, startedWithEmbedder)) {
          return;
        }
        this.handleStatusUpdate({
          ...fixedStatus,
          description: `No embeddings were created for site: ${startUrl}`,
          status: "failed",
          progress: 1,
        });

        // void this.ide.showToast("info", `Failed to index ${startUrl}`);
        markFailedInGlobalContext();
        return;
      }

      // Add docs to databases
      console.log(`Adding ${embeddings.length} embeddings to db`);

      if (this.shouldCancel(startUrl, startedWithEmbedder)) {
        return;
      }
      this.handleStatusUpdate({
        ...fixedStatus,
        description: "Deleting old embeddings from the db",
        status: "indexing",
        progress: 0.8,
      });

      // Delete indexed docs if re-indexing
      if (forceReindex && indexExists) {
        console.log("Deleting old embeddings");
        await this.deleteIndexes(startUrl);
      }

      const favicon = await fetchFavicon(new URL(siteIndexingConfig.startUrl));

      if (this.shouldCancel(startUrl, startedWithEmbedder)) {
        return;
      }
      this.handleStatusUpdate({
        ...fixedStatus,
        description: `Adding ${embeddings.length} embeddings to db`,
        status: "indexing",
        progress: 0.85,
      });

      await this.add({
        siteIndexingConfig,
        chunks,
        embeddings,
        favicon,
      });

      this.handleStatusUpdate({
        ...fixedStatus,
        description: "Complete",
        status: "complete",
        progress: 1,
      });

<<<<<<< HEAD
      // void this.ide.showToast("info", `Successfully indexed ${startUrl}`);
=======
      // Only show notificaitons if the user manually re-indexed, otherwise
      // they are too noisy, especially when switching embeddings providers
      // and we automatically re-index all docs
      if (forceReindex) {
        void this.ide.showToast("info", `Successfully indexed ${startUrl}`);
      }
>>>>>>> 5eb993f8

      this.messenger?.send("refreshSubmenuItems", {
        providers: ["docs"],
      });

      removeFromFailedGlobalContext();
    } catch (e) {
      console.error(
        `Error indexing docs at: ${siteIndexingConfig.startUrl}`,
        e,
      );
      let description = `Error indexing docs at: ${siteIndexingConfig.startUrl}`;
      if (e instanceof Error) {
        if (
          e.message.includes("github.com") &&
          e.message.includes("rate limit")
        ) {
          description = "Github rate limit exceeded"; // This text is used verbatim elsewhere
        }
      }
      this.handleStatusUpdate({
        ...fixedStatus,
        description,
        status: "failed",
        progress: 1,
      });
      markFailedInGlobalContext();
    } finally {
      this.docsIndexingQueue.delete(startUrl);
    }
  }

  /**
   * Try to fetch embeddings from the S3 cache for any document URL
   * @param startUrl The URL of the documentation site
   * @param embeddingsProviderId The ID of the embeddings provider
   * @returns True if cache hit and successfully loaded, false otherwise
   */
  private async tryFetchFromCache(
    startUrl: string,
    embeddingId: string,
  ): Promise<boolean> {
    try {
      const data = await DocsCache.getDocsCacheForUrl(embeddingId, startUrl);

      // Parse the cached data
      const siteEmbeddings = JSON.parse(data) as SiteIndexingResults;

      // Try to get a favicon for the site
      const favicon = await fetchFavicon(new URL(startUrl));

      // Add the cached embeddings to our database
      await this.add({
        favicon,
        siteIndexingConfig: {
          startUrl,
          title: siteEmbeddings.title || new URL(startUrl).hostname,
        },
        chunks: siteEmbeddings.chunks,
        embeddings: siteEmbeddings.chunks.map((c) => c.embedding),
      });

      return true;
    } catch (e) {
      // Cache miss or error - silently fail
      console.log(`Cache miss for ${startUrl} with provider ${embeddingId}`);
      return false;
    }
  }

  // Retrieve docs embeds based on user input
  async retrieveChunksFromQuery(
    query: string,
    startUrl: string,
    nRetrieve: number,
  ) {
    const { provider } = await this.getEmbeddingsProvider();

    if (!provider) {
      void this.ide.showToast(
        "error",
        "Set up an embeddings model to use the @docs context provider. See: " +
          "https://docs.continue.dev/customize/model-roles/embeddings",
      );
      return [];
    }

    // Try to get embeddings for the query
    const [vector] = await provider.embed([query]);

    // Retrieve chunks using the query vector
    return await this.retrieveChunks(startUrl, vector, nRetrieve);
  }

  private lanceDBRowToChunk(row: LanceDbDocsRow): Chunk {
    return {
      digest: row.path,
      filepath: row.path,
      startLine: row.startline,
      endLine: row.endline,
      index: 0,
      content: row.content,
      otherMetadata: {
        title: row.title,
      },
    };
  }
  async getDetails(startUrl: string): Promise<DocsIndexingDetails> {
    const db = await this.getOrCreateSqliteDb();

    try {
      const { provider } = await this.getEmbeddingsProvider();

      if (!provider) {
        throw new Error("No embeddings model set");
      }

      const result = await db.get(
        `SELECT startUrl, title, favicon FROM ${DocsService.sqlitebTableName} WHERE startUrl = ? AND embeddingsProviderId = ?`,
        startUrl,
        provider.embeddingId,
      );

      if (!result) {
        throw new Error(`${startUrl} not found in sqlite`);
      }
      const siteIndexingConfig: SiteIndexingConfig = {
        startUrl,
        faviconUrl: result.favicon,
        title: result.title,
      };

      const table = await this.getOrCreateLanceTable({
        initializationVector: [],
        startUrl,
      });
      const rows = (await table
        .filter(`starturl = '${startUrl}'`)
        .limit(1000)
        .execute()) as LanceDbDocsRow[];

      return {
        startUrl,
        config: siteIndexingConfig,
        indexingStatus: this.statuses.get(startUrl),
        chunks: rows.map(this.lanceDBRowToChunk),
      };
    } catch (e) {
      console.warn("Error getting details", e);
      throw e;
    }
  }
  // This function attempts to retrieve chunks by vector similarity
  // It will also attempt to fetch from cache if no results are found
  async retrieveChunks(
    startUrl: string,
    vector: number[],
    nRetrieve: number,
    isRetry: boolean = false,
  ): Promise<Chunk[]> {
    // Get the appropriate embeddings provider
    const { provider } = await this.getEmbeddingsProvider();
    if (!provider) {
      return [];
    }

    // Lance doesn't have an embeddingsprovider column, instead it includes it in the table name
    const table = await this.getOrCreateLanceTable({
      initializationVector: vector,
      startUrl,
    });

    let docs: LanceDbDocsRow[] = [];
    try {
      docs = await table
        .search(vector)
        .limit(nRetrieve)
        .where(`starturl = '${startUrl}'`)
        .execute();
    } catch (e: any) {
      console.warn("Error retrieving chunks from LanceDB", e);
    }

    // If no docs are found and this isn't a retry, try fetching from cache
    if (docs.length === 0 && !isRetry) {
      try {
        // Try to fetch the document from the S3 cache
        const cacheHit = await this.tryFetchFromCache(
          startUrl,
          provider.embeddingId,
        );

        if (cacheHit) {
          // If cache hit, retry the search once
          return await this.retrieveChunks(startUrl, vector, nRetrieve, true);
        }
      } catch (e) {
        console.warn("Error trying to fetch from cache:", e);
      }
    }

    return docs.map(this.lanceDBRowToChunk);
  }

  // SQLITE DB
  private async getOrCreateSqliteDb() {
    if (!this.sqliteDb) {
      const db = await open({
        filename: getDocsSqlitePath(),
        driver: sqlite3.Database,
      });

      await db.exec("PRAGMA busy_timeout = 3000;");

      await runSqliteMigrations(db);
      // First create the table if it doesn't exist
      await db.exec(`CREATE TABLE IF NOT EXISTS ${DocsService.sqlitebTableName} (
            id INTEGER PRIMARY KEY AUTOINCREMENT,
            title STRING NOT NULL,
            startUrl STRING NOT NULL,
            favicon STRING,
            embeddingsProviderId STRING
        )`);

      this.sqliteDb = db;
    }

    return this.sqliteDb;
  }

  async getFavicon(startUrl: string) {
    if (!this.config.selectedModelByRole.embed) {
      console.warn(
        "Attempting to get favicon without embeddings provider specified",
      );
      return;
    }
    const db = await this.getOrCreateSqliteDb();
    const result = await db.get(
      `SELECT favicon FROM ${DocsService.sqlitebTableName} WHERE startUrl = ? AND embeddingsProviderId = ?`,
      startUrl,
      this.config.selectedModelByRole.embed.embeddingId,
    );

    if (!result) {
      return;
    }
    return result.favicon;
  }

  /**
   * Sync with no embeddings provider change
   */
  private async syncDocs(
    oldConfig: ContinueConfig | undefined,
    newConfig: ContinueConfig,
    forceReindex: boolean,
  ) {
    try {
      this.isSyncing = true;

      // Otherwise sync the index based on config changes
      const oldConfigDocs = oldConfig?.docs || [];
      const newConfigDocs = newConfig.docs || [];
      const newConfigStartUrls = newConfigDocs.map((doc) => doc.startUrl);

      // NOTE since listMetadata filters by embeddings provider id embedding model changes are accounted for here
      const currentlyIndexedDocs = await this.listMetadata();
      const currentStartUrls = currentlyIndexedDocs.map((doc) => doc.startUrl);

      // Anything found in sqlite but not in new config should be deleted
      const deletedDocs = currentlyIndexedDocs.filter(
        (doc) => !newConfigStartUrls.includes(doc.startUrl),
      );

      // Anything found in old config, new config, AND sqlite that doesn't match should be reindexed
      // TODO if only favicon and title change, only update, don't embed
      // Otherwise anything found in new config that isn't in sqlite should be added/indexed
      const addedDocs: SiteIndexingConfig[] = [];
      const changedDocs: SiteIndexingConfig[] = [];
      for (const doc of newConfigDocs) {
        const currentIndexedDoc = currentStartUrls.includes(doc.startUrl);

        if (currentIndexedDoc) {
          const oldConfigDoc = oldConfigDocs.find(
            (d) => d.startUrl === doc.startUrl,
          );

          if (
            oldConfigDoc &&
            !this.siteIndexingConfigsAreEqual(oldConfigDoc, doc)
          ) {
            changedDocs.push(doc);
          } else {
            if (forceReindex) {
              changedDocs.push(doc);
            } else {
              // if get's here, not changed, no update needed, mark as complete
              this.handleStatusUpdate({
                type: "docs",
                id: doc.startUrl,
                embeddingsProviderId:
                  this.config.selectedModelByRole.embed?.embeddingId,
                isReindexing: false,
                title: doc.title,
                debugInfo: "Config sync: not changed",
                icon: doc.faviconUrl,
                url: doc.startUrl,
                progress: 1,
                description: "Complete",
                status: "complete",
              });
            }
          }
        } else {
          addedDocs.push(doc);
          void Telemetry.capture("add_docs_config", { url: doc.startUrl });
        }
      }

      await Promise.allSettled([
        ...changedDocs.map((doc) => this.indexAndAdd(doc, true)),
        ...addedDocs.map((doc) => this.indexAndAdd(doc)),
      ]);

      for (const doc of deletedDocs) {
        await this.deleteIndexes(doc.startUrl);
      }
    } catch (e) {
      console.error("Error syncing docs index on config update", e);
    } finally {
      this.isSyncing = false;
    }
  }

  private hasDocsContextProvider() {
    return !!this.config.contextProviders?.some(
      (provider) =>
        provider.description.title === DocsContextProvider.description.title,
    );
  }

  // Lance DB Initialization
  private async createLanceDocsTable(
    connection: LanceType.Connection,
    initializationVector: number[],
    tableName: string,
  ) {
    const mockRowTitle = "mockRowTitle";
    const mockRow: LanceDbDocsRow[] = [
      {
        title: mockRowTitle,
        vector: initializationVector,
        starturl: "",
        content: "",
        path: "",
        startline: 0,
        endline: 0,
      },
    ];

    const table = await connection.createTable(tableName, mockRow);

    await runLanceMigrations(table);

    await table.delete(`title = '${mockRowTitle}'`);
  }

  /**
   * From Lance: Table names can only contain alphanumeric characters,
   * underscores, hyphens, and periods
   */
  private sanitizeLanceTableName(name: string) {
    return name.replace(/[^a-zA-Z0-9_.-]/g, "_");
  }

  private async getLanceTableName(embeddingsProvider: ILLM) {
    const tableName = this.sanitizeLanceTableName(
      `${DocsService.lanceTableName}${embeddingsProvider.embeddingId}`,
    );

    return tableName;
  }

  private async getOrCreateLanceTable({
    initializationVector,
    startUrl,
  }: {
    initializationVector: number[];
    startUrl: string;
  }) {
    const lance = await this.initLanceDb();
    if (!lance) {
      throw new Error("LanceDB not available on this platform");
    }

    const conn = await lance.connect(getLanceDbPath());
    const tableNames = await conn.tableNames();
    const { provider } = await this.getEmbeddingsProvider();

    if (!provider) {
      throw new Error(
        "Could not retrieve @docs Lance Table: no embeddings provider specified",
      );
    }

    const tableNameFromEmbeddingsProvider =
      await this.getLanceTableName(provider);

    if (!tableNames.includes(tableNameFromEmbeddingsProvider)) {
      if (initializationVector) {
        await this.createLanceDocsTable(
          conn,
          initializationVector,
          tableNameFromEmbeddingsProvider,
        );
      } else {
        console.trace(
          "No existing Lance DB docs table was found and no initialization " +
            "vector was passed to create one",
        );
      }
    }

    const table = await conn.openTable(tableNameFromEmbeddingsProvider);

    this.lanceTableNamesSet.add(tableNameFromEmbeddingsProvider);

    return table;
  }

  // Methods for adding individual docs
  private async addToLance({
    chunks,
    siteIndexingConfig,
    embeddings,
  }: AddParams) {
    const sampleVector = embeddings[0];
    const { startUrl } = siteIndexingConfig;

    const table = await this.getOrCreateLanceTable({
      startUrl,
      initializationVector: sampleVector,
    });

    const rows: LanceDbDocsRow[] = chunks.map((chunk, i) => ({
      vector: embeddings[i],
      starturl: startUrl,
      title: chunk.otherMetadata?.title || siteIndexingConfig.title,
      content: chunk.content,
      path: chunk.filepath,
      startline: chunk.startLine,
      endline: chunk.endLine,
    }));

    await table.add(rows);
  }

  private async addMetadataToSqlite({
    siteIndexingConfig: { title, startUrl },
    favicon,
  }: AddParams) {
    if (!this.config.selectedModelByRole.embed) {
      console.warn(
        `Attempting to add metadata for ${startUrl} without embeddings provider specified`,
      );
      return;
    }
    const db = await this.getOrCreateSqliteDb();
    await db.run(
      `INSERT INTO ${DocsService.sqlitebTableName} (title, startUrl, favicon, embeddingsProviderId) VALUES (?, ?, ?, ?)`,
      title,
      startUrl,
      favicon,
      this.config.selectedModelByRole.embed.embeddingId,
    );
  }

  private siteIndexingConfigsAreEqual(
    config1: SiteIndexingConfig,
    config2: SiteIndexingConfig,
  ) {
    return (
      config1.startUrl === config2.startUrl &&
      config1.faviconUrl === config2.faviconUrl &&
      config1.title === config2.title &&
      config1.maxDepth === config2.maxDepth &&
      config1.useLocalCrawling === config2.useLocalCrawling
    );
  }

  private addToConfig(siteIndexingConfig: SiteIndexingConfig) {
    // Handles the case where a user has manually added the doc to config.json
    // so it already exists in the file
    const doesEquivalentDocExist = this.config.docs?.some((doc) =>
      this.siteIndexingConfigsAreEqual(doc, siteIndexingConfig),
    );

    if (!doesEquivalentDocExist) {
      editConfigFile(
        (config) => ({
          ...config,
          docs: [
            ...(config.docs?.filter(
              (doc) => doc.startUrl !== siteIndexingConfig.startUrl,
            ) ?? []),
            siteIndexingConfig,
          ],
        }),
        (config) => ({
          ...config,
          docs: [
            ...(config.docs?.filter(
              (doc) => (doc as any).startUrl !== siteIndexingConfig.startUrl,
            ) ?? []),
            {
              name: siteIndexingConfig.title,
              faviconUrl: siteIndexingConfig.faviconUrl,
              startUrl: siteIndexingConfig.startUrl,
              rootUrl: siteIndexingConfig.rootUrl,
            },
          ],
        }),
      );
    }
  }

  private async add(params: AddParams) {
    await this.addToLance(params);
    await this.addMetadataToSqlite(params);
  }

  // Delete methods
  private async deleteEmbeddingsFromLance(startUrl: string) {
    const lance = await this.initLanceDb();
    if (!lance) {
      return;
    }

    for (const tableName of this.lanceTableNamesSet) {
      const conn = await lance.connect(getLanceDbPath());
      const table = await conn.openTable(tableName);
      await table.delete(`starturl = '${startUrl}'`);
    }
  }

  private async deleteMetadataFromSqlite(startUrl: string) {
    if (!this.config.selectedModelByRole.embed) {
      console.warn(
        `Attempting to delete metadata for ${startUrl} without embeddings provider specified`,
      );
      return;
    }
    const db = await this.getOrCreateSqliteDb();

    await db.run(
      `DELETE FROM ${DocsService.sqlitebTableName} WHERE startUrl = ? AND embeddingsProviderId = ?`,
      startUrl,
      this.config.selectedModelByRole.embed.embeddingId,
    );
  }

  private deleteFromConfig(startUrl: string) {
    const doesDocExist = this.config.docs?.some(
      (doc) => doc.startUrl === startUrl,
    );
    if (doesDocExist) {
      editConfigFile(
        (config) => ({
          ...config,
          docs: config.docs?.filter((doc) => doc.startUrl !== startUrl) || [],
        }),
        (config) => ({
          ...config,
          docs:
            config.docs?.filter(
              (doc) => "startUrl" in doc && doc.startUrl !== startUrl,
            ) || [],
        }),
      );
    }
  }

  private async deleteIndexes(startUrl: string) {
    await this.deleteEmbeddingsFromLance(startUrl);
    await this.deleteMetadataFromSqlite(startUrl);
  }

  async delete(startUrl: string) {
    this.docsIndexingQueue.delete(startUrl);
    this.abort(startUrl);
    await this.deleteIndexes(startUrl);
    this.deleteFromConfig(startUrl);
    this.messenger?.send("refreshSubmenuItems", {
      providers: ["docs"],
    });
  }
}<|MERGE_RESOLUTION|>--- conflicted
+++ resolved
@@ -679,16 +679,12 @@
         progress: 1,
       });
 
-<<<<<<< HEAD
-      // void this.ide.showToast("info", `Successfully indexed ${startUrl}`);
-=======
       // Only show notificaitons if the user manually re-indexed, otherwise
       // they are too noisy, especially when switching embeddings providers
       // and we automatically re-index all docs
       if (forceReindex) {
         void this.ide.showToast("info", `Successfully indexed ${startUrl}`);
       }
->>>>>>> 5eb993f8
 
       this.messenger?.send("refreshSubmenuItems", {
         providers: ["docs"],
@@ -1208,7 +1204,6 @@
               name: siteIndexingConfig.title,
               faviconUrl: siteIndexingConfig.faviconUrl,
               startUrl: siteIndexingConfig.startUrl,
-              rootUrl: siteIndexingConfig.rootUrl,
             },
           ],
         }),
