<<<<<<< HEAD
import type { EmbedOptions } from "../..";
=======
import { EmbedOptions, FetchFunction } from "../..";
>>>>>>> 3c954dd8
import { withExponentialBackoff } from "../../util/withExponentialBackoff";
import BaseEmbeddingsProvider from "./BaseEmbeddingsProvider";

async function embedOne(
  chunk: string,
  options: EmbedOptions,
  customFetch: FetchFunction,
) {
  const fetchWithBackoff = () =>
    withExponentialBackoff<Response>(() =>
      customFetch(new URL("api/embeddings", options.apiBase), {
        method: "POST",
        body: JSON.stringify({
          model: options.model,
          prompt: chunk,
        }),
      }),
    );
  const resp = await fetchWithBackoff();
  if (!resp.ok) {
    throw new Error(`Failed to embed chunk: ${await resp.text()}`);
  }

  return (await resp.json()).embedding;
}

class OllamaEmbeddingsProvider extends BaseEmbeddingsProvider {
  static defaultOptions: Partial<EmbedOptions> | undefined = {
    apiBase: "http://localhost:11434/",
  };

  get id(): string {
    return this.options.model ?? "ollama";
  }

  async embed(chunks: string[]) {
    const results: any = [];
    for (const chunk of chunks) {
      results.push(await embedOne(chunk, this.options, this.fetch));
    }
    return results;
  }
}

export default OllamaEmbeddingsProvider;<|MERGE_RESOLUTION|>--- conflicted
+++ resolved
@@ -1,8 +1,4 @@
-<<<<<<< HEAD
-import type { EmbedOptions } from "../..";
-=======
 import { EmbedOptions, FetchFunction } from "../..";
->>>>>>> 3c954dd8
 import { withExponentialBackoff } from "../../util/withExponentialBackoff";
 import BaseEmbeddingsProvider from "./BaseEmbeddingsProvider";
 
