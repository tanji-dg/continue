--- conflicted
+++ resolved
@@ -1,10 +1,5 @@
-<<<<<<< HEAD
-import fetch, { type Response } from "node-fetch";
-import type { EmbedOptions } from "../..";
-=======
 import { Response } from "node-fetch";
 import { EmbedOptions } from "../..";
->>>>>>> 3c954dd8
 import { withExponentialBackoff } from "../../util/withExponentialBackoff";
 import BaseEmbeddingsProvider from "./BaseEmbeddingsProvider";
 
