--- conflicted
+++ resolved
@@ -1,14 +1,10 @@
 import { JSONSchema7, JSONSchema7Object } from "json-schema";
 
-<<<<<<< HEAD
-import { ChatMessage, ChatMessageRole, CompletionOptions, LLMOptions } from "../../index.js";
-=======
-import { ChatMessage, CompletionOptions, ModelInstaller, LLMOptions } from "../../index.js";
->>>>>>> e45bd6a4
+import { ChatMessage, ChatMessageRole, CompletionOptions, LLMOptions, ModelInstaller } from "../../index.js";
 import { renderChatMessage } from "../../util/messageContent.js";
+import { getRemoteModelInfo } from "../../util/ollamaHelper.js";
 import { BaseLLM } from "../index.js";
 import { streamResponse } from "../stream.js";
-import { getRemoteModelInfo } from "../../util/ollamaHelper.js";
 
 type OllamaChatMessage = {
   role: ChatMessageRole;
@@ -128,7 +124,7 @@
   };
 }
 
-class Ollama extends BaseLLM implements ModelInstaller{
+class Ollama extends BaseLLM implements ModelInstaller {
   static providerName = "ollama";
   static defaultOptions: Partial<LLMOptions> = {
     apiBase: "http://localhost:11434/",
@@ -581,35 +577,35 @@
   }
 
   public async installModel(modelName: string, signal: AbortSignal, progressReporter?: (task: string, increment: number, total: number) => void): Promise<any> {
-      const modelInfo = await getRemoteModelInfo(modelName, signal);
-      if (!modelInfo) {
-          throw new Error(`'${modelName}' not found in the Ollama registry!`);
-      }
-      const response = await fetch(this.getEndpoint("api/pull"), {
-        method: 'POST',
-        headers: {
-          'Content-Type': 'application/json',
-          Authorization: `Bearer ${this.apiKey}`,
-        },
-        body: JSON.stringify({ name: modelName }),
-        signal
-      });
-
-      const reader = response.body?.getReader();
-      //TODO: generate proper progress based on modelInfo size
-      while (true) {
-        const { done, value } = await reader?.read() || { done: true, value: undefined };
-        if (done) {
-          break;
-        }
-
-        const chunk = new TextDecoder().decode(value);
-        const lines = chunk.split('\n').filter(Boolean);
-        for (const line of lines) {
-          const data = JSON.parse(line);
-          progressReporter?.(data.status, data.completed, data.total);
-        }
-      }
+    const modelInfo = await getRemoteModelInfo(modelName, signal);
+    if (!modelInfo) {
+      throw new Error(`'${modelName}' not found in the Ollama registry!`);
+    }
+    const response = await fetch(this.getEndpoint("api/pull"), {
+      method: 'POST',
+      headers: {
+        'Content-Type': 'application/json',
+        Authorization: `Bearer ${this.apiKey}`,
+      },
+      body: JSON.stringify({ name: modelName }),
+      signal
+    });
+
+    const reader = response.body?.getReader();
+    //TODO: generate proper progress based on modelInfo size
+    while (true) {
+      const { done, value } = await reader?.read() || { done: true, value: undefined };
+      if (done) {
+        break;
+      }
+
+      const chunk = new TextDecoder().decode(value);
+      const lines = chunk.split('\n').filter(Boolean);
+      for (const line of lines) {
+        const data = JSON.parse(line);
+        progressReporter?.(data.status, data.completed, data.total);
+      }
+    }
   }
 }
 
