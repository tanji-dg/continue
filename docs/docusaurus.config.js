--- conflicted
+++ resolved
@@ -186,10 +186,10 @@
             to: "/setup/configuration",
           },
           {
-<<<<<<< HEAD
             from: "/setup/select-provider",
             to: "/setup/model-providers",
-=======
+          },
+          {
             from: "/walkthroughs/codebase-embeddings",
             to: "/features/codebase-embeddings",
           },
@@ -204,7 +204,6 @@
           {
             from: "/walkthroughs/quick-actions",
             to: "/features/quick-actions",
->>>>>>> 9961f853
           },
         ],
       },
