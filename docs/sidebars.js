--- conflicted
+++ resolved
@@ -138,20 +138,17 @@
       label: "Reference",
       href: "/reference",
     },
-<<<<<<< HEAD
     {
       type: "link",
       label: "JSON Reference",
       href: "/json-reference",
     },
-=======
     "customize/changelog",
     // {
     //   type: "link",
     //   label: "YAML Reference",
     //   href: "/yaml-reference",
     // },
->>>>>>> 3af56906
     // {
     //   type: "link",
     //   label: "YAML Migration",
