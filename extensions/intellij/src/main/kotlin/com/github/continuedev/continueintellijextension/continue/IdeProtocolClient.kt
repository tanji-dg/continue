package com.github.continuedev.continueintellijextension.`continue`

import IntelliJIDE
import com.github.continuedev.continueintellijextension.*
import com.github.continuedev.continueintellijextension.activities.ContinuePluginDisposable
import com.github.continuedev.continueintellijextension.activities.showTutorial
import com.github.continuedev.continueintellijextension.auth.AuthListener
import com.github.continuedev.continueintellijextension.auth.ContinueAuthService
import com.github.continuedev.continueintellijextension.editor.DiffStreamHandler
import com.github.continuedev.continueintellijextension.editor.DiffStreamService
import com.github.continuedev.continueintellijextension.protocol.*
import com.github.continuedev.continueintellijextension.services.*
import com.github.continuedev.continueintellijextension.utils.*
import com.google.gson.Gson
import com.intellij.openapi.application.ApplicationManager
import com.intellij.openapi.command.WriteCommandAction
import com.intellij.openapi.components.ServiceManager
import com.intellij.openapi.components.service
import com.intellij.openapi.editor.SelectionModel
import com.intellij.openapi.fileEditor.FileDocumentManager
import com.intellij.openapi.fileEditor.FileEditorManager
import com.intellij.openapi.project.DumbAware
import com.intellij.openapi.project.Project
import com.intellij.openapi.util.TextRange
import com.intellij.openapi.vfs.VirtualFileManager
import kotlinx.coroutines.*
import java.awt.Toolkit
import java.awt.datatransfer.StringSelection
import java.lang.IllegalStateException
import kotlin.coroutines.resume
import kotlin.coroutines.resumeWithException


class IdeProtocolClient(
    private val continuePluginService: ContinuePluginService,
    private val coroutineScope: CoroutineScope,
    private val project: Project
) : DumbAware {
    private val ide: IDE = IntelliJIDE(project, continuePluginService)

    init {
        // Setup config.json / config.ts save listeners
        VirtualFileManager.getInstance().addAsyncFileListener(
            AsyncFileSaveListener(continuePluginService), ContinuePluginDisposable.getInstance(project)
        )
    }

    private fun send(messageType: String, data: Any?, messageId: String? = null) {
        val id = messageId ?: uuid()
        continuePluginService.sendToWebview(messageType, data, id)
    }

    fun handleMessage(msg: String, respond: (Any?) -> Unit) {
        coroutineScope.launch(Dispatchers.IO) {
            val message = Gson().fromJson(msg, Message::class.java)
            val messageType = message.messageType
            val dataElement = message.data

            try {
                when (messageType) {
                    "showTutorial" -> {
                        showTutorial(project)
                    }

                    "jetbrains/isOSREnabled" -> {
                        val isOSREnabled =
                            ServiceManager.getService(ContinueExtensionSettings::class.java).continueState.enableOSR
                        respond(isOSREnabled)
                    }

                    "jetbrains/getColors" -> {
                        val colors = GetTheme().getTheme();
                        respond(colors)
                    }

                    "jetbrains/onLoad" -> {
                        val jsonData = mutableMapOf(
                            "windowId" to continuePluginService.windowId,
                            "workspacePaths" to continuePluginService.workspacePaths,
                            "vscMachineId" to getMachineUniqueID(),
                            "vscMediaUrl" to "http://continue",
                        )
                        respond(jsonData)
                    }

                    "getIdeSettings" -> {
                        val settings = ide.getIdeSettings()
                        respond(settings)
                    }

                    "getControlPlaneSessionInfo" -> {
                        val params = Gson().fromJson(
                            dataElement.toString(),
                            GetControlPlaneSessionInfoParams::class.java
                        )
                        val authService = service<ContinueAuthService>()

                        if (params.silent) {
                            val sessionInfo = authService.loadControlPlaneSessionInfo()
                            respond(sessionInfo)
                        } else {
                            authService.startAuthFlow(project)
                            respond(null)
                        }
                    }

                    "logoutOfControlPlane" -> {
                        val authService = service<ContinueAuthService>()
                        authService.signOut()
                        ApplicationManager.getApplication().messageBus.syncPublisher(AuthListener.TOPIC)
                            .handleUpdatedSessionInfo(null)
                        respond(null)
                    }

                    "getIdeInfo" -> {
                        val ideInfo = ide.getIdeInfo()
                        respond(ideInfo)
                    }

                    "getUniqueId" -> {
                        val uniqueId = ide.getUniqueId()
                        respond(uniqueId)
                    }

                    "copyText" -> {
                        val params = Gson().fromJson(
                            dataElement.toString(),
                            CopyTextParams::class.java
                        )
                        val textToCopy = params.text
                        val clipboard = Toolkit.getDefaultToolkit().systemClipboard
                        val stringSelection = StringSelection(textToCopy)
                        clipboard.setContents(stringSelection, stringSelection)
                        respond(null)
                    }

                    "showDiff" -> {
                        val params = Gson().fromJson(
                            dataElement.toString(),
                            ShowDiffParams::class.java
                        )
                        ide.showDiff(params.filepath, params.newContents, params.stepIndex)
                        respond(null)
                    }

                    "readFile" -> {
                        val params = Gson().fromJson(
                            dataElement.toString(),
                            ReadFileParams::class.java
                        )
                        val contents = ide.readFile(params.filepath)
                        respond(contents)
                    }

                    "isTelemetryEnabled" -> {
                        val isEnabled = ide.isTelemetryEnabled()
                        respond(isEnabled)
                    }

                    "readRangeInFile" -> {
                        val params = Gson().fromJson(
                            dataElement.toString(),
                            ReadRangeInFileParams::class.java
                        )
                        val contents = ide.readRangeInFile(params.filepath, params.range)
                        respond(contents)
                    }

                    "getWorkspaceDirs" -> {
                        val dirs = ide.getWorkspaceDirs()
                        respond(dirs)
                    }

                    "getTags" -> {
                        val artifactId = Gson().fromJson(
                            dataElement.toString(),
                            getTagsParams::class.java
                        )
                        val tags = ide.getTags(artifactId)
                        respond(tags)
                    }

                    "getWorkspaceConfigs" -> {
                        val configs = ide.getWorkspaceConfigs()
                        respond(configs)
                    }

                    "getTerminalContents" -> {
                        val contents = ide.getTerminalContents()
                        respond(contents)
                    }

                    "saveFile" -> {
                        val params = Gson().fromJson(
                            dataElement.toString(),
                            SaveFileParams::class.java
                        )
                        ide.saveFile(params.filepath)
                        respond(null)
                    }

                    "showVirtualFile" -> {
                        val params = Gson().fromJson(
                            dataElement.toString(),
                            ShowVirtualFileParams::class.java
                        )
                        ide.showVirtualFile(params.name, params.content)
                        respond(null)
                    }

                    "showLines" -> {
                        val params = Gson().fromJson(
                            dataElement.toString(),
                            ShowLinesParams::class.java
                        )
                        ide.showLines(params.filepath, params.startLine, params.endLine)
                        respond(null)
                    }

                    "getFileStats" -> {
                        val params = Gson().fromJson(
                            dataElement.toString(),
                            GetFileStatsParams::class.java
                        )
                        val fileStatsMap = ide.getFileStats(params.files)
                        respond(fileStatsMap)
                    }

                    "listDir" -> {
                        val params = Gson().fromJson(
                            dataElement.toString(),
                            ListDirParams::class.java
                        )

                        val files = ide.listDir(params.dir)

                        respond(files)
                    }

                    "getGitRootPath" -> {
                        val params = Gson().fromJson(
                            dataElement.toString(),
                            GetGitRootPathParams::class.java
                        )
                        val rootPath = ide.getGitRootPath(params.dir)
                        respond(rootPath)
                    }

                    "getBranch" -> {
                        val params = Gson().fromJson(
                            dataElement.toString(),
                            GetBranchParams::class.java
                        )
                        val branch = ide.getBranch(params.dir)
                        respond(branch)
                    }

                    "getRepoName" -> {
                        val params = Gson().fromJson(
                            dataElement.toString(),
                            GetRepoNameParams::class.java
                        )
                        val repoName = ide.getRepoName(params.dir)
                        respond(repoName)
                    }

                    "getDiff" -> {
                        val params = Gson().fromJson(
                            dataElement.toString(),
                            GetDiffParams::class.java
                        )
                        val diffs = ide.getDiff(params.includeUnstaged)
                        respond(diffs)
                    }

                    "getProblems" -> {
                        val problems = ide.getProblems()
                        respond(problems)
                    }

                    "writeFile" -> {
                        val params = Gson().fromJson(
                            dataElement.toString(),
                            WriteFileParams::class.java
                        )
                        ide.writeFile(params.path, params.contents)
                        respond(null)
                    }

                    "fileExists" -> {
                        val params = Gson().fromJson(
                            dataElement.toString(),
                            FileExistsParams::class.java
                        )
                        val exists = ide.fileExists(params.filepath)
                        respond(exists)
                    }

                    "openFile" -> {
                        val params = Gson().fromJson(
                            dataElement.toString(),
                            OpenFileParams::class.java
                        )
                        ide.openFile(params.path)
                        respond(null)
                    }

                    "runCommand" -> {
                        // Running commands not yet supported in JetBrains
                        respond(null)
                    }

                    "showToast" -> {
                        val jsonArray = dataElement.asJsonArray

                        // Get toast type from first element, default to INFO if invalid
                        val typeStr = if (jsonArray.size() > 0) jsonArray[0].asString else ToastType.INFO.value
                        val type = ToastType.values().find { it.value == typeStr } ?: ToastType.INFO

                        // Get message from second element
                        val message = if (jsonArray.size() > 1) jsonArray[1].asString else ""

                        // Get remaining elements as otherParams
                        val otherParams = if (jsonArray.size() > 2) {
                            jsonArray.drop(2).map { it.asString }.toTypedArray()
                        } else {
                            emptyArray()
                        }

                        val result = ide.showToast(type, message, *otherParams)
                        respond(result)
                    }

                    "getSearchResults" -> {
                        val params = Gson().fromJson(
                            dataElement.toString(),
                            GetSearchResultsParams::class.java
                        )
                        val results = ide.getSearchResults(params.query)
                        respond(results)
                    }

                    "getOpenFiles" -> {
                        val openFiles = ide.getOpenFiles()
                        respond(openFiles)
                    }

                    "getCurrentFile" -> {
                        val currentFile = ide.getCurrentFile()
                        respond(currentFile)
                    }

                    "getPinnedFiles" -> {
                        val pinnedFiles = ide.getPinnedFiles()
                        respond(pinnedFiles)
                    }

                    "getGitHubAuthToken" -> {
                        val params = Gson().fromJson(
                            dataElement.toString(),
                            GetGhTokenArgs::class.java
                        )

                        val ghAuthToken = ide.getGitHubAuthToken(params)

                        if (ghAuthToken == null) {
                            // Open a dialog so user can enter their GitHub token
                            continuePluginService.sendToWebview("openOnboardingCard", null, uuid())
                            respond(null)
                        } else {
                            respond(ghAuthToken)
                        }
                    }

                    "setGitHubAuthToken" -> {
                        val params = Gson().fromJson(
                            dataElement.toString(),
                            SetGitHubAuthTokenParams::class.java
                        )
                        val continueSettingsService = service<ContinueExtensionSettings>()
                        continueSettingsService.continueState.ghAuthToken = params.token
                        respond(null)
                    }

                    "openUrl" -> {
                        val url = Gson().fromJson(
                            dataElement.toString(),
                            OpenUrlParam::class.java
                        )
                        ide.openUrl(url)
                        respond(null)
                    }

                    "insertAtCursor" -> {
                        val params = Gson().fromJson(
                            dataElement.toString(),
                            InsertAtCursorParams::class.java
                        )

                        ApplicationManager.getApplication().invokeLater {
                            val editor = FileEditorManager.getInstance(project).selectedTextEditor ?: return@invokeLater
                            val selectionModel: SelectionModel = editor.selectionModel

                            val document = editor.document
                            val startOffset = selectionModel.selectionStart
                            val endOffset = selectionModel.selectionEnd

                            WriteCommandAction.runWriteCommandAction(project) {
                                document.replaceString(startOffset, endOffset, params.text)
                            }
                        }
                    }

                    "applyToFile" -> {
                        val params = Gson().fromJson(
                            dataElement.toString(),
                            ApplyToFileParams::class.java
                        )

                        val editor = FileEditorManager.getInstance(project).selectedTextEditor

                        if (editor == null) {
                            ide.showToast(ToastType.ERROR, "No active editor to apply edits to")
                            respond(null)
                            return@launch
                        }

                        if (editor.document.text.trim().isEmpty()) {
                            WriteCommandAction.runWriteCommandAction(project) {
                                editor.document.insertString(0, msg)
                            }
                            respond(null)
                            return@launch
                        }


                        val llm: Any = try {
                            suspendCancellableCoroutine { continuation ->
                                continuePluginService.coreMessenger?.request(
                                    "config/getSerializedProfileInfo",
                                    null,
                                    null
                                ) { response ->
<<<<<<< HEAD
                                    try {
                                        val result = (response as Map<String, Any>)["result"] as Map<String, Any>
                                        val config = result["config"] as Map<String, Any>
                                        val applyCodeBlockModel = getModelByRole(config, "applyCodeBlock")

                                        if (applyCodeBlockModel != null) {
                                            continuation.resume(applyCodeBlockModel)
                                        }

                                        val models =
                                            config["models"] as List<Map<String, Any>>
                                        val curSelectedModel = models.find { it["title"] == params.curSelectedModelTitle }

//                                      continuation.resume(curSelectedModel)
                                        if (curSelectedModel == null) {
                                            continuation.resumeWithException(IllegalStateException("Model '${params.curSelectedModelTitle}' not found in config."))
                                        } else {
                                            continuation.resume(curSelectedModel)
                                        }
                                    } catch (e: Exception) {
                                        continuation.resumeWithException(e)
=======
                                    val responseObject = response as Map<*, *>
                                    val responseContent = responseObject["content"] as Map<*, *>
                                    val result = responseContent["result"] as Map<*, *>
                                    val config = result["config"] as Map<String, Any>

                                    val applyCodeBlockModel = getModelByRole(config, "applyCodeBlock")

                                    if (applyCodeBlockModel != null) {
                                        continuation.resume(applyCodeBlockModel)
                                    }

                                    val models =
                                        config["models"] as List<Map<String, Any>>
                                    val curSelectedModel = models.find { it["title"] == params.curSelectedModelTitle }

                                    if (curSelectedModel == null) {
                                        return@request
                                    } else {
                                        continuation.resume(curSelectedModel)
>>>>>>> 5f262843
                                    }
                                }
                            }
                        } catch (e: Exception) {
                            launch {
                                ide.showToast(
                                    ToastType.ERROR, "Failed to fetch model configuration"
                                )
                            }
                            respond(null)
                            return@launch
                        }


                        val diffStreamService = project.service<DiffStreamService>()
                        // Clear all diff blocks before running the diff stream
                        diffStreamService.reject(editor)

                        val llmTitle = (llm as? Map<*, *>)?.get("title") as? String ?: ""

                        val prompt =
                            "The following code was suggested as an edit:\n```\n${params.text}\n```\nPlease apply it to the previous code."

                        val rif = getHighlightedCode()

                        val (prefix, highlighted, suffix) = if (rif == null) {
                            // If no highlight, use the whole document as highlighted
                            Triple("", editor.document.text, "")
                        } else {
                            val prefix = editor.document.getText(TextRange(0, rif.range.start.character))
                            val highlighted = rif.contents
                            val suffix =
                                editor.document.getText(TextRange(rif.range.end.character, editor.document.textLength))

                            // Remove the selection after processing
                            ApplicationManager.getApplication().invokeLater {
                                editor.selectionModel.removeSelection()
                            }

                            Triple(prefix, highlighted, suffix)
                        }

                        val diffStreamHandler =
                            DiffStreamHandler(
                                project,
                                editor,
                                rif?.range?.start?.line ?: 0,
                                rif?.range?.end?.line ?: (editor.document.lineCount - 1),
                                {}, {})

                        diffStreamService.register(diffStreamHandler, editor)

                        diffStreamHandler.streamDiffLinesToEditor(
                            prompt, prefix, highlighted, suffix, llmTitle
                        )

                        respond(null)
                    }

                    else -> {
                        println("Unknown message type: $messageType")
                    }
                }
            } catch (error: Exception) {
                ide.showToast(ToastType.ERROR, " Error handling message of type $messageType: $error")
            }
        }
    }

    private fun getHighlightedCode(): RangeInFileWithContents? {
        val result = ApplicationManager.getApplication().runReadAction<RangeInFileWithContents?> {
            // Get the editor instance for the currently active editor window
            val editor = FileEditorManager.getInstance(project).selectedTextEditor ?: return@runReadAction null
            val virtualFile =
                editor.let { FileDocumentManager.getInstance().getFile(it.document) } ?: return@runReadAction null

            // Get the selection range and content
            val selectionModel: SelectionModel = editor.selectionModel
            val selectedText = selectionModel.selectedText ?: ""

            val document = editor.document
            val startOffset = selectionModel.selectionStart
            val endOffset = selectionModel.selectionEnd

            if (startOffset == endOffset) {
                return@runReadAction null
            }

            val startLine = document.getLineNumber(startOffset)
            val endLine = document.getLineNumber(endOffset)

            val startChar = startOffset - document.getLineStartOffset(startLine)
            val endChar = endOffset - document.getLineStartOffset(endLine)

            return@runReadAction virtualFile.toUriOrNull()?.let {
                RangeInFileWithContents(
                    it, Range(
                        Position(startLine, startChar),
                        Position(endLine, endChar)
                    ), selectedText
                )
            }
        }

        return result
    }

    fun sendHighlightedCode(edit: Boolean = false) {
        val rif = getHighlightedCode() ?: return

        continuePluginService.sendToWebview(
            "highlightedCode",
            mapOf(
                "rangeInFileWithContents" to rif,
                "edit" to edit
            )
        )
    }


    fun sendAcceptRejectDiff(accepted: Boolean, stepIndex: Int) {
        send("acceptRejectDiff", AcceptRejectDiff(accepted, stepIndex), uuid())
    }

    fun deleteAtIndex(index: Int) {
        send("deleteAtIndex", DeleteAtIndex(index), uuid())
    }

    private fun getModelByRole(
        config: Any,
        role: Any
    ): Any? {
        val experimental = (config as? Map<*, *>)?.get("experimental") as? Map<*, *>
        val roleTitle = (experimental?.get("modelRoles") as? Map<*, *>)?.get(role) as? String ?: return null

        val models = (config as? Map<*, *>)?.get("models") as? List<*>
        val matchingModel = models?.find { model ->
            (model as? Map<*, *>)?.get("title") == roleTitle
        }

        return matchingModel
    }
}<|MERGE_RESOLUTION|>--- conflicted
+++ resolved
@@ -441,11 +441,12 @@
                                     null,
                                     null
                                 ) { response ->
-<<<<<<< HEAD
-                                    try {
-                                        val result = (response as Map<String, Any>)["result"] as Map<String, Any>
-                                        val config = result["config"] as Map<String, Any>
-                                        val applyCodeBlockModel = getModelByRole(config, "applyCodeBlock")
+                                    val responseObject = response as Map<*, *>
+                                    val responseContent = responseObject["content"] as Map<*, *>
+                                    val result = responseContent["result"] as Map<*, *>
+                                    val config = result["config"] as Map<String, Any>
+
+                                    val applyCodeBlockModel = getModelByRole(config, "applyCodeBlock")
 
                                         if (applyCodeBlockModel != null) {
                                             continuation.resume(applyCodeBlockModel)
@@ -463,27 +464,6 @@
                                         }
                                     } catch (e: Exception) {
                                         continuation.resumeWithException(e)
-=======
-                                    val responseObject = response as Map<*, *>
-                                    val responseContent = responseObject["content"] as Map<*, *>
-                                    val result = responseContent["result"] as Map<*, *>
-                                    val config = result["config"] as Map<String, Any>
-
-                                    val applyCodeBlockModel = getModelByRole(config, "applyCodeBlock")
-
-                                    if (applyCodeBlockModel != null) {
-                                        continuation.resume(applyCodeBlockModel)
-                                    }
-
-                                    val models =
-                                        config["models"] as List<Map<String, Any>>
-                                    val curSelectedModel = models.find { it["title"] == params.curSelectedModelTitle }
-
-                                    if (curSelectedModel == null) {
-                                        return@request
-                                    } else {
-                                        continuation.resume(curSelectedModel)
->>>>>>> 5f262843
                                     }
                                 }
                             }
