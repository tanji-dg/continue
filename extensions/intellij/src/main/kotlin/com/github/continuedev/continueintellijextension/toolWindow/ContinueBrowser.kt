--- conflicted
+++ resolved
@@ -19,62 +19,6 @@
 import org.cef.handler.CefLoadHandlerAdapter
 
 class ContinueBrowser(val project: Project, url: String) {
-<<<<<<< HEAD
-    private val PASS_THROUGH_TO_CORE = listOf(
-        "abort",
-        "history/list",
-        "history/delete",
-        "history/load",
-        "history/save",
-        "devdata/log",
-        "config/addModel",
-        "config/addContextProvider",
-        "config/newPromptFile",
-        "config/ideSettingsUpdate",
-        "config/getSerializedProfileInfo",
-        "config/deleteModel",
-        "config/listProfiles",
-        "config/openProfile",
-        "context/getContextItems",
-        "context/getSymbolsForFiles",
-        "context/loadSubmenuItems",
-        "context/addDocs",
-        "context/removeDocs",
-        "context/indexDocs",
-        "autocomplete/complete",
-        "autocomplete/cancel",
-        "autocomplete/accept",
-        "command/run",
-        "tts/kill",
-        "llm/complete",
-        "llm/streamComplete",
-        "llm/streamChat",
-        "llm/listModels",
-        "streamDiffLines",
-        "chatDescriber/describe",
-        "stats/getTokensPerDay",
-        "stats/getTokensPerModel",
-        // Codebase
-        "index/setPaused",
-        "index/forceReIndex",
-        "index/indexingProgressBarInitialized",
-        // Docs, etc.
-        "indexing/reindex",
-        "indexing/abort",
-        "indexing/setPaused",
-        "docs/getSuggestedDocs",
-        "docs/initStatuses",
-        "docs/getDetails",
-        //
-        "completeOnboarding",
-        "addAutocompleteModel",
-        "profiles/switch",
-        "didChangeSelectedProfile",
-        "tools/call",
-    )
-
-=======
->>>>>>> 0bfae9dc
     private fun registerAppSchemeHandler() {
         CefApp.getInstance().registerSchemeHandlerFactory(
             "http",
