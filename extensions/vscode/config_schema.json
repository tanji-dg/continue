{
  "$schema": "https://json-schema.org/draft/2020-12/schema",
  "title": "config.json",
  "$ref": "#/$defs/SerializedContinueConfig",
  "$defs": {
    "BaseCompletionOptions": {
      "title": "BaseCompletionOptions",
      "type": "object",
      "properties": {
        "stream": {
          "title": "Stream",
          "description": "Whether to stream the LLM response. Currently only respected by the 'anthropic' provider. Otherwise will always stream.",
          "type": "boolean",
          "default": true
        },
        "temperature": {
          "title": "Temperature",
          "description": "The temperature of the completion.",
          "type": "number"
        },
        "topP": {
          "title": "Top P",
          "description": "The topP of the completion.",
          "type": "number"
        },
        "topK": {
          "title": "Top K",
          "description": "The topK of the completion.",
          "type": "integer"
        },
        "presencePenalty": {
          "title": "Presence Penalty",
          "description": "The presence penalty Aof the completion.",
          "type": "number"
        },
        "frequencePenalty": {
          "title": "Frequency Penalty",
          "description": "The frequency penalty of the completion.",
          "type": "number"
        },
        "mirostat": {
          "title": "Mirostat",
          "description": "Enable Mirostat sampling, controlling perplexity during text generation (default: 0, 0 = disabled, 1 = Mirostat, 2 = Mirostat 2.0). Only available for Ollama, LM Studio, and llama.cpp providers",
          "type": "number"
        },
        "stop": {
          "title": "Stop",
          "description": "The stop tokens of the completion.",
          "type": "array",
          "items": {
            "type": "string"
          }
        },
        "maxTokens": {
          "title": "Max Tokens",
          "description": "The maximum number of tokens to generate.",
          "default": 600,
          "type": "integer"
        },
        "numThreads": {
          "title": "Number of threads",
          "description": "The number of threads used in the generation process. Only available for Ollama (this is the num_thread parameter)",
          "type": "integer"
        },
        "useMmap": {
          "title": "Use Memory Map",
          "description": "Allows the model to be mapped into memory. If disabled can enhance response time on low end devices. Only available for Ollama (this is the use_mmap parameter)",
          "type": "boolean"
        },
        "keepAlive": {
          "title": "Ollama keep_alive",
          "description": "The number of seconds after no requests are made to unload the model from memory. Defaults to 60*30 = 30min",
          "type": "integer"
        }
      }
    },
    "ClientCertificateOptions": {
      "title": "ClientCertificateOptions",
      "type": "object",
      "properties": {
        "cert": {
          "title": "Cert Path",
          "description": "Path to the client certificate file",
          "type": "string"
        },
        "key": {
          "title": "Key Path",
          "description": "Path to the client certificate key file",
          "type": "string"
        },
        "passphrase": {
          "title": "Passphrase",
          "description": "Passphrase for the client certificate key file",
          "type": "string"
        }
      },
      "required": ["cert", "key"]
    },
    "RequestOptions": {
      "title": "RequestOptions",
      "type": "object",
      "properties": {
        "timeout": {
          "title": "Timeout",
          "description": "Set the timeout for each request to the LLM. If you are running a local LLM that takes a while to respond, you might want to set this to avoid timeouts.",
          "default": 7200,
          "type": "integer"
        },
        "verifySsl": {
          "title": "Verify Ssl",
          "description": "Whether to verify SSL certificates for requests.",
          "type": "boolean"
        },
        "caBundlePath": {
          "title": "Ca Bundle Path",
          "description": "Path to a custom CA bundle to use when making the HTTP request",
          "anyOf": [
            {
              "type": "string"
            },
            {
              "type": "array",
              "items": {
                "type": "string"
              }
            }
          ]
        },
        "proxy": {
          "title": "Proxy",
          "description": "Proxy URL to use when making the HTTP request",
          "type": "string"
        },
        "headers": {
          "title": "Headers",
          "description": "Headers to use when making the HTTP request",
          "type": "object",
          "additionalProperties": {
            "type": "string"
          }
        },
        "extraBodyProperties": {
          "title": "Extra Body Properties",
          "description": "This object will be merged with the body when making the HTTP requests",
          "type": "object"
        },
        "noProxy": {
          "title": "No Proxy",
          "description": "A list of hostnames for which Continue should not use the proxy specified in requestOptions.proxy",
          "type": "array",
          "items": {
            "type": "string"
          }
        },
        "clientCertificate": {
          "title": "Client Certificate",
          "description": "Client certificate to use when making the HTTP request",
          "$ref": "#/$defs/ClientCertificateOptions"
        }
      }
    },
    "ModelDescription": {
      "title": "ModelDescription",
      "type": "object",
      "properties": {
        "title": {
          "title": "Title",
          "description": "The title you wish to give your model.",
          "type": "string"
        },
        "provider": {
          "title": "Provider",
          "description": "The provider of the model. This is used to determine the type of model, and how to interact with it.",
          "enum": [
            "openai",
            "free-trial",
            "anthropic",
            "cohere",
            "bedrock",
            "bedrockimport",
            "sagemaker",
            "together",
            "novita",
            "ollama",
            "huggingface-tgi",
            "huggingface-inference-api",
            "llama.cpp",
            "replicate",
            "gemini",
            "lmstudio",
            "llamafile",
            "mistral",
            "deepinfra",
            "groq",
            "fireworks",
            "cloudflare",
            "deepseek",
            "azure",
            "msty",
            "watsonx",
            "openrouter",
            "sambanova",
            "nvidia",
            "vllm",
            "cerebras",
            "askSage",
            "nebius",
            "vertexai",
            "xAI",
            "kindo",
            "moonshot",
            "siliconflow",
            "function-network",
            "scaleway"
          ],
          "markdownEnumDescriptions": [
            "### OpenAI\nUse gpt-4, gpt-3.5-turbo, or any other OpenAI model. See [here](https://openai.com/product#made-for-developers) to obtain an API key.\n\n> [Reference](https://docs.continue.dev/reference/Model%20Providers/openai)",
            "### Free Trial\nNew users can try out Continue for free using a proxy server that securely makes calls to OpenAI using our API key. If you are ready to use your own API key or have used all 250 free uses, you can enter your API key in config.json where it says `apiKey=\"\"` or select another model provider.\n> [Reference](https://docs.continue.dev/reference/Model%20Providers/freetrial)",
            "### Anthropic\nTo get started with Anthropic models, you first need to sign up for the open beta [here](https://claude.ai/login) to obtain an API key.\n> [Reference](https://docs.continue.dev/reference/Model%20Providers/anthropicllm)",
            "### Anthropic Vertex AI\nTo get started you need to enable the [Vertex AI API](https://console.cloud.google.com/marketplace/product/google/aiplatform.googleapis.com) and set up the [Google Application Default Credentials](https://cloud.google.com/docs/authentication/provide-credentials-adc).",
            "### Cohere\nTo use Cohere, visit the [Cohere dashboard](https://dashboard.cohere.com/api-keys) to create an API key.\n\n> [Reference](https://docs.continue.dev/reference/Model%20Providers/cohere)",
            "### Bedrock\nTo get started with Bedrock you need to sign up on AWS [here](https://aws.amazon.com/bedrock)",
            "### Bedrock Imported Models\nTo get started with Bedrock you need to sign up on AWS [here](https://aws.amazon.com/bedrock)",
            "### Sagemaker\nSagemaker is AWS' machine learning platform.",
            "### Together\nTogether is a hosted service that provides extremely fast streaming of open-source language models. To get started with Together:\n1. Obtain an API key from [here](https://together.ai)\n2. Paste below\n3. Select a model preset\n> [Reference](https://docs.continue.dev/reference/Model%20Providers/togetherllm)",
            "### Novita AI\n[Novita AI](https://novita.ai?utm_source=github_continuedev&utm_medium=github_readme&utm_campaign=github_link) offers an affordable, reliable, and simple inference platform with scalable [LLM APIs](https://novita.ai/docs/model-api/reference/introduction.html), empowering developers to build AI applications. To get started with Novita AI:\n1. Obtain an API key from [here](https://novita.ai/settings/key-management?utm_source=github_continuedev&utm_medium=github_readme&utm_campaign=github_link)\n2. Paste below\n3. Select a model preset\n> [Reference](https://docs.continue.dev/reference/Model%20Providers/novita)",
            "### Ollama\nTo get started with Ollama, follow these steps:\n1. Download from [ollama.ai](https://ollama.ai/) and open the application\n2. Open a terminal and run `ollama run <MODEL_NAME>`. Example model names are `codellama:7b-instruct` or `llama2:7b-text`. You can find the full list [here](https://ollama.ai/library).\n3. Make sure that the model name used in step 2 is the same as the one in config.json (e.g. `model=\"codellama:7b-instruct\"`)\n4. Once the model has finished downloading, you can start asking questions through Continue.\n> [Reference](https://docs.continue.dev/reference/Model%20Providers/ollama)",
            "### Huggingface TGI\n\n> [Reference](https://docs.continue.dev/reference/Model%20Providers/huggingfacetgi)",
            "### Huggingface Inference API\n\n> [Reference](https://docs.continue.dev/reference/Model%20Providers/huggingfaceinferenceapi)",
            "### Llama.cpp\nllama.cpp comes with a [built-in server](https://github.com/ggerganov/llama.cpp/tree/master/examples/server#llamacppexampleserver) that can be run from source. To do this:\n\n1. Clone the repository with `git clone https://github.com/ggerganov/llama.cpp`.\n2. `cd llama.cpp`\n3. Run `make` to build the server.\n4. Download the model you'd like to use and place it in the `llama.cpp/models` directory (the best place to find models is [The Bloke on HuggingFace](https://huggingface.co/TheBloke))\n5. Run the llama.cpp server with the command below (replacing with the model you downloaded):\n\n```shell\n.\\server.exe -c 4096 --host 0.0.0.0 -t 16 --mlock -m models/codellama-7b-instruct.Q8_0.gguf\n```\n\nAfter it's up and running, you can start using Continue.\n> [Reference](https://docs.continue.dev/reference/Model%20Providers/llamacpp)",
            "### Replicate\nReplicate is a hosted service that makes it easy to run ML models. To get started with Replicate:\n1. Obtain an API key from [here](https://replicate.com)\n2. Paste below\n3. Select a model preset\n> [Reference](https://docs.continue.dev/reference/Model%20Providers/replicatellm)",
            "### Gemini API\nTo get started with Google Makersuite, obtain your API key from [here](https://makersuite.google.com) and paste it below.\n> [Reference](https://docs.continue.dev/reference/Model%20Providers/geminiapi)",
            "### Gemini API on Vertex AI\nTo get started you need to enable the [Vertex AI API](https://console.cloud.google.com/marketplace/product/google/aiplatform.googleapis.com) and set up the [Google Application Default Credentials](https://cloud.google.com/docs/authentication/provide-credentials-adc).",
            "### LMStudio\nLMStudio provides a professional and well-designed GUI for exploring, configuring, and serving LLMs. It is available on both Mac and Windows. To get started:\n1. Download from [lmstudio.ai](https://lmstudio.ai/) and open the application\n2. Search for and download the desired model from the home screen of LMStudio.\n3. In the left-bar, click the '<->' icon to open the Local Inference Server and press 'Start Server'.\n4. Once your model is loaded and the server has started, you can begin using Continue.\n> [Reference](https://docs.continue.dev/reference/Model%20Providers/lmstudio)",
            "### Llamafile\nTo get started with llamafiles, find and download a binary on their [GitHub repo](https://github.com/Mozilla-Ocho/llamafile#binary-instructions). Then run it with the following command:\n\n```shell\nchmod +x ./llamafile\n./llamafile\n```\n> [Reference](https://docs.continue.dev/reference/Model%20Providers/llamafile)",
            "### Mistral API\n\nTo get access to the Mistral API, obtain your API key from the [Mistral platform](https://docs.mistral.ai/)",
            "### Mistral API on Vertex AI\nTo get started you need to enable the [Vertex AI API](https://console.cloud.google.com/marketplace/product/google/aiplatform.googleapis.com) and set up the [Google Application Default Credentials](https://cloud.google.com/docs/authentication/provide-credentials-adc).",
            "### DeepInfra\n\n> [Reference](https://docs.continue.dev/reference/Model%20Providers/deepinfra)",
            "### Groq\nGroq provides extremely fast inference of open-source language models. To get started, obtain an API key from [their console](https://console.groq.com/keys).",
            "### Fireworks\nFireworks is a fast inference engine for open-source language models. To get started, obtain an API key from [their console](https://fireworks.ai/api-keys).",
            "### Cloudflare Workers AI\n\n[Reference](https://developers.cloudflare.com/workers-ai/)",
            "### Deepseek\n Deepseek's API provides the best pricing for their state-of-the-art Deepseek Coder models. To get started, obtain an API key from [their console](https://platform.deepseek.com/api_keys)",
            "### Azure OpenAI\n Azure OpenAI lets you securely run OpenAI's models on Azure. To get started, follow the steps [here](https://docs.continue.dev/reference/Model%20Providers/azure)",
            "### Msty\nMsty is the simplest way to get started with online or local LLMs on all desktop platforms - Windows, Mac, and Linux. No fussing around, one-click and you are up and running. To get started, follow these steps:\n1. Download from [Msty.app](https://msty.app/), open the application, and click 'Setup Local AI'.\n2. Go to the Local AI Module page and download a model of your choice.\n3. Once the model has finished downloading, you can start asking questions through Continue.\n> [Reference](https://continue.dev/docs/reference/Model%20Providers/Msty)",
            "### IBM watsonx\nwatsonx, developed by IBM, offers a variety of pre-trained AI foundation models that can be used for natural language processing (NLP), computer vision, and speech recognition tasks.",
            "### OpenRouter\nOpenRouter offers a single API to access almost any language model. To get started, obtain an API key from [their console](https://openrouter.ai/settings/keys).",
            "### NVIDIA NIMs\nNVIDIA offers a single API to access almost any language model. To find out more, visit the [LLM APIs Documentation](https://docs.api.nvidia.com/nim/reference/llm-apis).\nFor information specific to getting a key, please check out the [docs here](https://docs.nvidia.com/nim/large-language-models/latest/getting-started.html#option-1-from-api-catalog)",
            "### vLLM\nvLLM is a highly performant way of hosting LLMs for a team. To get started, follow their [quickstart](https://docs.vllm.ai/en/latest/getting_started/quickstart.html) to set up your server.",
            "### Cerebras\nCerebras Inference uses specialized silicon to provides superfast inference. To get started, get your API keys from [their console](https://cloud.cerebras.ai/).",
            "### Ask Sage\nAsk Sage is an agnostic hosted service that provides language models. To get started with Ask Sage:\n1. Obtain an API key from your account. For more information, visit [Ask Sage](https://docs.asksage.ai/).\n2. Paste the API key below.\n3. Select a model preset.\n> [Reference](https://docs.asksage.ai/)",
            "### xAI offers a world class developer tool set to build scalable applications powered by Grok. To get started, obtain an API key from [the x Console](https://console.x.ai/), and see the [docs](https://docs.x.ai/docs/)",
            "### Secure AI management software that helps enterprises adopt and manage AI across their workforce. To get started, obtain an API key from [the Kindo console](https://app.kindo.ai/settings/api), and see the [website](https://app.kindo.ai//)",
            "### Moonshot\nTo get started with Moonshot AI, obtain your API key from [Moonshot AI](https://platform.moonshot.cn/). Moonshot AI provides high-quality large language models with competitive pricing.\n> [Reference](https://platform.moonshot.cn/docs/api)",
            "### SiliconFlow\nTo get started with SiliconFlow, obtain your API key from [SiliconCloud](https://cloud.siliconflow.cn/account/ak). SiliconCloud provides cost-effective GenAI services based on excellent open source basic models.\n> [Models](https://siliconflow.cn/zh-cn/models)",
            "### Function Network offers private, affordable user-owned AI\nTo get started with Function Network, obtain your API key from [Function Network](https://www.function.network/join-waitlist). Function Network provides a variety of models for chat, completion, and embeddings.",
            "### Scaleway\n Generative APIs are serverless endpoints for the most popular AI models.\nHosted in European data centers and priced competitively per million tokens used, models served by Scaleway are ideal for users requiring low latency, full data privacy, and 100% compliance with EU AI Act. To get access to the Scaleway Generative APIs, read the [Quickstart guide](https://www.scaleway.com/en/docs/ai-data/generative-apis/quickstart/) and get a [valid API key](https://www.scaleway.com/en/docs/identity-and-access-management/iam/how-to/create-api-keys/)."
          ],
          "type": "string"
        },
        "model": {
          "title": "Model",
          "description": "The name of the model. Used to autodetect prompt template.",
          "type": "string"
        },
        "apiKey": {
          "title": "Api Key",
          "description": "OpenAI, Anthropic, Cohere, Together, Novita AI, or other API key",
          "type": "string"
        },
        "apiBase": {
          "title": "Api Base",
          "description": "The base URL of the LLM API.",
          "type": "string"
        },
        "region": {
          "title": "Region",
          "description": "The region where the model is hosted",
          "anyOf": [
            {
              "enum": [
                "us-east-1",
                "us-east-2",
                "us-west-1",
                "us-west-2",
                "eu-west-1",
                "eu-central-1",
                "ap-southeast-1",
                "ap-northeast-1",
                "ap-south-1",
                "us-central1",
                "us-east1",
                "us-east4",
                "us-east5",
                "us-west1",
                "us-west4",
                "us-south1",
                "northamerica-northeast1",
                "southamerica-east1",
                "europe-central2",
                "europe-north1",
                "europe-west1",
                "europe-west2",
                "europe-west3",
                "europe-west4",
                "europe-west6",
                "europe-west8",
                "europe-west9",
                "europe-southwest1",
                "asia-east1",
                "asia-east2",
                "asia-south1",
                "asia-northeast1",
                "asia-northeast3",
                "asia-southeast1",
                "australia-southeast1",
                "me-central1",
                "me-central2",
                "me-west1"
              ],
              "type": "string"
            },
            {
              "type": "string"
            }
          ]
        },
        "profile": {
          "title": "Profile",
          "description": "The AWS security profile to use",
          "type": "string"
        },
        "modelArn": {
          "title": "Profile",
          "description": "The AWS arn for the imported model",
          "type": "string"
        },
        "contextLength": {
          "title": "Context Length",
          "description": "The maximum context length of the LLM in tokens, as counted by countTokens.",
          "default": 2048,
          "type": "integer"
        },
        "maxStopWords": {
          "title": "Max Stop Words",
          "description": "The maximum number of stop words that the API will accept. You can set this if you are receiving an error about the number of stop words, but otherwise should leave it undefined.",
          "type": "integer"
        },
        "template": {
          "title": "Template",
          "description": "The chat template used to format messages. This is auto-detected for most models, but can be overridden here. Choose none if you are using vLLM or another server that automatically handles prompting.",
          "enum": [
            "llama2",
            "alpaca",
            "zephyr",
            "phi2",
            "phind",
            "anthropic",
            "chatml",
            "none",
            "deepseek",
            "openchat",
            "xwin-coder",
            "neural-chat",
            "codellama-70b",
            "llava",
            "gemma",
            "llama3"
          ],
          "type": "string"
        },
        "promptTemplates": {
          "title": "Prompt Templates",
          "markdownDescription": "A mapping of prompt template name ('edit' is currently the only one used in Continue) to a string giving the prompt template. See [here](https://docs.continue.dev/model-setup/configuration#customizing-the-edit-prompt) for an example.",
          "x-intellij-html-description": "A mapping of prompt template name ('edit' is currently the only one used in Continue) to a string giving the prompt template. See <a href='https://docs.continue.dev/model-setup/configuration#customizing-the-edit-prompt'>here</a> for an example.",
          "type": "object",
          "additionalProperties": {
            "type": "string"
          }
        },
        "completionOptions": {
          "title": "Completion Options",
          "description": "Options for the completion endpoint. Read more about the completion options in the documentation.",
          "default": {
            "temperature": null,
            "topP": null,
            "topK": null,
            "presencePenalty": null,
            "frequencyPenalty": null,
            "stop": null,
            "maxTokens": 2048
          },
          "allOf": [
            {
              "$ref": "#/$defs/BaseCompletionOptions"
            }
          ]
        },
        "systemMessage": {
          "title": "System Message",
          "description": "A system message that will always be followed by the LLM",
          "type": "string"
        },
        "requestOptions": {
          "title": "Request Options",
          "description": "Options for the HTTP request to the LLM.",
          "default": {
            "timeout": 7200,
            "verifySsl": null,
            "caBundlePath": null,
            "proxy": null,
            "headers": null,
            "extraBodyProperties": null
          },
          "allOf": [
            {
              "$ref": "#/$defs/RequestOptions"
            }
          ]
        },
        "apiType": {
          "title": "Api Type",
          "markdownDescription": "OpenAI API type, either `openai` or `azure`",
          "x-intellij-html-description": "OpenAI API type, either <code>openai</code> or <code>azure</code>",
          "enum": ["openai", "azure"]
        },
        "apiVersion": {
          "title": "Api Version",
          "description": "Azure OpenAI API version (e.g. 2023-07-01-preview)",
          "type": "string"
        },
        "deployment": {
          "title": "Deployment",
          "description": "Azure OpenAI deployment",
          "type": "string"
        },
        "capabilities": {
          "type": "object",
          "description": "We will attempt to automatically detect the capabilities of the model based on its title and provider, but this may not always be accurate. You can override the model's capabilities here.",
          "properties": {
            "uploadImage": {
              "type": "boolean",
              "description": "Indicates whether the model can upload images."
            }
          }
        }
      },
      "required": ["title", "provider", "model"],
      "allOf": [
        {
          "if": {
            "properties": {
              "provider": {
                "type": "str"
              }
            },
            "not": {
              "required": ["provider"]
            }
          },
          "then": {
            "properties": {
              "model": {
                "description": "Choose a provider first, then model options will be shown here."
              }
            }
          }
        },
        {
          "if": {
            "properties": {
              "provider": {
                "enum": [
                  "openai",
                  "anthropic",
                  "cohere",
                  "gemini",
                  "huggingface-inference-api",
                  "replicate",
                  "together",
                  "novita",
                  "cloudflare",
                  "sambanova",
                  "nebius",
                  "xAI",
                  "kindo",
                  "scaleway"
                ]
              }
            },
            "required": ["provider"]
          },
          "then": {
            "required": ["apiKey"]
          }
        },
        {
          "if": {
            "properties": {
              "provider": {
                "enum": ["bedrockimport"]
              }
            },
            "required": ["provider"]
          },
          "then": {
            "required": ["modelArn"]
          }
        },
        {
          "if": {
            "properties": {
              "provider": {
                "enum": ["huggingface-tgi", "huggingface-inference-api"]
              }
            }
          },
          "then": {
            "required": ["apiBase"]
          },
          "required": ["provider"]
        },
        {
          "if": {
            "properties": {
              "provider": {
                "enum": ["openai"]
              }
            },
            "required": ["provider"]
          },
          "then": {
            "properties": {
              "deployment": {
                "type": "string"
              },
              "apiType": {
                "type": "string"
              },
              "apiVersion": {
                "type": "string"
              }
            }
          }
        },
        {
          "if": {
            "properties": {
              "provider": {
                "enum": ["cloudflare"]
              }
            },
            "required": ["provider"]
          },
          "then": {
            "properties": {
              "accountId": {
                "type": "string"
              },
              "aiGatewaySlug": {
                "type": "string"
              },
              "model": {
                "anyOf": [
                  {
                    "enum": [
                      "@cf/meta/llama-3-8b-instruct",
                      "@hf/thebloke/deepseek-coder-6.7b-instruct-awq",
                      "@cf/deepseek-ai/deepseek-math-7b-instruct",
                      "@cf/thebloke/discolm-german-7b-v1-awq",
                      "@cf/tiiuae/falcon-7b-instruct",
                      "@cf/google/gemma-2b-it-lora",
                      "@hf/google/gemma-7b-it",
                      "@cf/google/gemma-7b-it-lora",
                      "@hf/nousresearch/hermes-2-pro-mistral-7b",
                      "@cf/meta/llama-2-7b-chat-fp16",
                      "@cf/meta/llama-2-7b-chat-int8",
                      "@cf/meta-llama/llama-2-7b-chat-hf-lora",
                      "@hf/thebloke/llama-2-13b-chat-awq",
                      "@hf/thebloke/llamaguard-7b-awq",
                      "@cf/mistral/mistral-7b-instruct-v0.1",
                      "@hf/mistral/mistral-7b-instruct-v0.2",
                      "@cf/mistral/mistral-7b-instruct-v0.2-lora",
                      "@hf/thebloke/neural-chat-7b-v3-1-awq",
                      "@cf/openchat/openchat-3.5-0106",
                      "@hf/thebloke/openhermes-2.5-mistral-7b-awq",
                      "@cf/microsoft/phi-2",
                      "@cf/qwen/qwen1.5-0.5b-chat",
                      "@cf/qwen/qwen1.5-1.8b-chat",
                      "@cf/qwen/qwen1.5-7b-chat-awq",
                      "@cf/qwen/qwen1.5-14b-chat-awq",
                      "@cf/defog/sqlcoder-7b-2",
                      "@hf/nexusflow/starling-lm-7b-beta",
                      "@cf/tinyllama/tinyllama-1.1b-chat-v1.0",
                      "@hf/thebloke/zephyr-7b-beta-awq",
                      "@hf/thebloke/deepseek-coder-6.7b-base-awq"
                    ]
                  },
                  {
                    "type": "string"
                  }
                ]
              }
            }
          }
        },
        {
          "if": {
            "properties": {
              "provider": {
                "enum": ["openai"]
              }
            },
            "required": ["provider"]
          },
          "then": {
            "properties": {
              "model": {
                "anyOf": [
                  {
                    "enum": [
                      "gpt-3.5-turbo",
                      "gpt-3.5-turbo-16k",
                      "gpt-4o",
                      "gpt-4o-mini",
                      "gpt-4",
                      "gpt-3.5-turbo-0613",
                      "gpt-4-32k",
                      "gpt-4-0125-preview",
                      "gpt-4-turbo",
                      "AUTODETECT"
                    ]
                  },
                  {
                    "type": "string"
                  }
                ]
              }
            }
          }
        },
        {
          "if": {
            "properties": {
              "provider": {
                "enum": ["xAI"]
              }
            },
            "required": ["provider"]
          },
          "then": {
            "properties": {
              "model": {
                "anyOf": [
                  {
                    "enum": ["grok-beta", "AUTODETECT"]
                  },
                  {
                    "type": "string"
                  }
                ]
              }
            }
          }
        },
        {
          "if": {
            "properties": {
              "provider": {
                "enum": ["replicate"]
              }
            },
            "required": ["provider"]
          },
          "then": {
            "properties": {
              "model": {
                "anyOf": [
                  {
                    "enum": [
                      "llama3.1-8b",
                      "llama3.1-70b",
                      "llama3.1-405b",
                      "llama3-8b",
                      "llama3-70b",
                      "codellama-7b",
                      "codellama-13b",
                      "codellama-34b",
                      "llama2-7b",
                      "llama2-13b"
                    ]
                  },
                  {
                    "type": "string"
                  }
                ]
              },
              "markdownDescription": "Select a pre-defined option, or find an exact model ID from Replicate [here](https://replicate.com/collections/streaming-language-models).",
              "x-intellij-html-description": "Select a pre-defined option, or find an exact model ID from Replicate <a href='https://replicate.com/collections/streaming-language-models'>here</a>."
            }
          }
        },
        {
          "if": {
            "properties": {
              "provider": {
                "enum": ["free-trial"]
              }
            },
            "required": ["provider"]
          },
          "then": {
            "properties": {
              "model": {
                "enum": [
                  "gpt-4o",
                  "codestral-latest",
                  "llama3.1-70b",
                  "llama3.1-405b",
                  "gpt-3.5-turbo",
                  "gemini-pro",
                  "claude-3-5-sonnet-latest",
                  "claude-3-haiku-20240307",
                  "AUTODETECT"
                ]
              }
            }
          }
        },
        {
          "if": {
            "properties": {
              "provider": {
                "enum": ["openai"]
              },
              "apiType": {
                "not": {
                  "const": "azure"
                }
              }
            },
            "required": ["provider"]
          },
          "then": {
            "properties": {
              "model": {
                "anyOf": [
                  {
                    "enum": [
                      "gpt-3.5-turbo",
                      "gpt-3.5-turbo-16k",
                      "gpt-4o",
                      "gpt-4o-mini",
                      "gpt-4",
                      "gpt-3.5-turbo-0613",
                      "gpt-4-32k",
                      "gpt-4-turbo",
                      "gpt-4-vision-preview",
                      "mistral-7b",
                      "mistral-8x7b",
                      "llama2-7b",
                      "llama2-13b",
                      "codellama-7b",
                      "codellama-13b",
                      "codellama-34b",
                      "codellama-70b",
                      "llama3-8b",
                      "llama3-70b",
                      "llama3.1-8b",
                      "llama3.1-70b",
                      "llama3.1-405b",
                      "phind-codellama-34b",
                      "wizardcoder-7b",
                      "wizardcoder-13b",
                      "wizardcoder-34b",
                      "zephyr-7b",
                      "codeup-13b",
                      "deepseek-7b",
                      "deepseek-33b",
                      "neural-chat-7b",
                      "deepseek-1b",
                      "stable-code-3b",
                      "starcoder-1b",
                      "starcoder-3b",
                      "starcoder2-3b",
                      "mistral-tiny",
                      "mistral-small",
                      "mistral-medium",
                      "qwen2.5-coder:1.5b",
                      "qwen2.5-coder:3b",
                      "qwen2.5-coder:7b",
                      "qwen2.5-coder:14b",
                      "qwen2.5-coder:32b",
                      "AUTODETECT"
                    ]
                  },
                  {
                    "type": "string"
                  }
                ]
              }
            }
          }
        },
        {
          "if": {
            "properties": {
              "provider": {
                "enum": ["anthropic"]
              }
            },
            "required": ["provider"]
          },
          "then": {
            "properties": {
              "cacheBehavior": {
                "title": "Caching Behavior",
                "description": "Options for the prompt caching",
                "properties": {
                  "cacheSystemMessage": {
                    "type": "boolean"
                  },
                  "cacheConversation": {
                    "type": "boolean"
                  }
                }
              },
              "model": {
                "anyOf": [
                  {
                    "enum": [
                      "claude-2",
                      "claude-instant-1",
                      "claude-3-5-sonnet-latest",
                      "claude-3-opus-20240229",
                      "claude-3-sonnet-20240229",
                      "claude-3-haiku-20240307",
                      "claude-2.1"
                    ]
                  },
                  {
                    "type": "string"
                  }
                ]
              }
            }
          }
        },
        {
          "if": {
            "properties": {
              "provider": {
                "enum": ["cohere"]
              }
            },
            "required": ["provider"]
          },
          "then": {
            "properties": {
              "model": {
                "enum": ["command-r", "command-r-plus"]
              }
            }
          }
        },
        {
          "if": {
            "properties": {
              "provider": {
                "enum": ["bedrock"]
              }
            },
            "required": ["provider"]
          },
          "then": {
            "properties": {
              "model": {
                "anyOf": [
                  {
                    "enum": [
                      "claude-3-sonnet-20240229",
                      "claude-3-haiku-20240307",
                      "claude-2"
                    ]
                  },
                  {
                    "type": "string"
                  }
                ]
              }
            }
          }
        },
        {
          "if": {
            "properties": {
              "provider": {
                "enum": ["sagemaker"]
              }
            },
            "required": ["provider"]
          },
          "then": {
            "properties": {
              "model": {
                "description": "SageMaker endpoint name"
              }
            }
          }
        },
        {
          "if": {
            "properties": {
              "provider": {
                "enum": ["gemini"]
              }
            },
            "required": ["provider"]
          },
          "then": {
            "properties": {
              "cacheBehavior": {
                "title": "Caching Behavior",
                "description": "Options for the prompt caching",
                "properties": {
                  "cacheSystemMessage": {
                    "type": "boolean"
                  }
                }
              },
              "model": {
                "enum": [
                  "chat-bison-001",
                  "gemini-pro",
                  "gemini-1.5-pro-latest",
                  "gemini-1.5-pro",
                  "gemini-1.5-flash-latest",
                  "gemini-1.5-flash",
                  "gemini-1.5-flash-8b",
                  "gemini-2.0-flash-exp"
                ]
              }
            }
          }
        },
        {
          "if": {
            "properties": {
              "provider": {
                "enum": ["together"]
              }
            },
            "required": ["provider"]
          },
          "then": {
            "properties": {
              "model": {
                "anyOf": [
                  {
                    "enum": [
                      "mistral-7b",
                      "mistral-8x7b",
                      "llama2-7b",
                      "llama2-13b",
                      "llama3-8b",
                      "llama3-70b",
                      "llama3.1-8b",
                      "llama3.1-70b",
                      "llama3.1-405b",
                      "codellama-7b",
                      "codellama-13b",
                      "codellama-34b",
                      "codellama-70b",
                      "phind-codellama-34b"
                    ]
                  },
                  {
                    "type": "string"
                  }
                ],
                "markdownDescription": "Select a pre-defined option, or find an exact model string from Together AI [here](https://docs.together.ai/docs/inference-models).",
                "x-intellij-html-description": "Select a pre-defined option, or find an exact model string from Together AI <a href='https://docs.together.ai/docs/inference-models'>here</a>."
              }
            }
          }
        },
        {
          "if": {
            "properties": {
              "provider": {
                "enum": ["novita"]
              }
            },
            "required": ["provider"]
          },
          "then": {
            "properties": {
              "model": {
                "anyOf": [
                  {
                    "enum": [
                      "llama3-8b",
                      "llama3-70b",
                      "llama3.1-8b",
                      "llama3.1-70b",
                      "llama3.1-405b",
                      "llama3.2-1b",
                      "llama3.2-3b",
                      "llama3.2-11b",
                      "llama3.3-70b",
                      "mistral-nemo",
                      "mistral-7b"
                    ]
                  },
                  {
                    "type": "string"
                  }
                ],
                "markdownDescription": "Select a pre-defined option, or find an exact model string from Novita AI [here](https://novita.ai/llm-api?utm_source=github_continuedev&utm_medium=github_readme&utm_campaign=github_link).",
                "x-intellij-html-description": "Select a pre-defined option, or find an exact model string from Novita AI <a href='https://novita.ai/llm-api?utm_source=github_continuedev&utm_medium=github_readme&utm_campaign=github_link'>here</a>."
              }
            }
          }
        },
        {
          "if": {
            "properties": {
              "provider": {
                "enum": ["deepinfra"]
              }
            },
            "required": ["provider"]
          },
          "then": {
            "properties": {
              "model": {
                "markdownDescription": "Find the model name you want to use from DeepInfra [here](https://deepinfra.com/models?type=text-generation).",
                "x-intellij-html-description": "Find the model name you want to use from DeepInfra <a href='https://deepinfra.com/models?type=text-generation'>here</a>."
              }
            }
          }
        },
        {
          "if": {
            "properties": {
              "provider": {
                "enum": [
                  "huggingface-tgi",
                  "huggingface-inference-api",
                  "llama.cpp",
                  "text-gen-webui",
                  "llamafile"
                ]
              }
            },
            "required": ["provider"]
          },
          "then": {
            "properties": {
              "model": {
                "anyOf": [
                  {
                    "enum": [
                      "mistral-7b",
                      "mistral-8x7b",
                      "llama2-7b",
                      "llama2-13b",
                      "codellama-7b",
                      "codellama-13b",
                      "codellama-34b",
                      "codellama-70b",
                      "llama3-8b",
                      "llama3-70b",
                      "llama3.1-8b",
                      "llama3.1-70b",
                      "llama3.1-405b",
                      "phind-codellama-34b",
                      "wizardcoder-7b",
                      "wizardcoder-13b",
                      "wizardcoder-34b",
                      "zephyr-7b",
                      "codeup-13b",
                      "deepseek-7b",
                      "deepseek-33b",
                      "neural-chat-7b",
                      "deepseek-1b",
                      "stable-code-3b",
                      "starcoder-1b",
                      "starcoder-3b",
                      "starcoder2-3b",
                      "qwen2.5-coder:1.5b",
                      "qwen2.5-coder:3b",
                      "qwen2.5-coder:7b",
                      "qwen2.5-coder:14b",
                      "qwen2.5-coder:32b"
                    ]
                  },
                  {
                    "type": "string"
                  }
                ]
              }
            }
          }
        },
        {
          "if": {
            "properties": {
              "provider": {
                "enum": ["ollama"]
              }
            },
            "required": ["provider"]
          },
          "then": {
            "properties": {
              "model": {
                "anyOf": [
                  {
                    "enum": [
                      "mistral-7b",
                      "llama2-7b",
                      "llama2-13b",
                      "codellama-7b",
                      "codellama-13b",
                      "codellama-34b",
                      "codellama-70b",
                      "llama3-8b",
                      "llama3-70b",
                      "llama3.1-8b",
                      "llama3.1-70b",
                      "llama3.1-405b",
                      "phi-2",
                      "phind-codellama-34b",
                      "wizardcoder-7b",
                      "wizardcoder-13b",
                      "wizardcoder-34b",
                      "zephyr-7b",
                      "codeup-13b",
                      "deepseek-7b",
                      "deepseek-33b",
                      "neural-chat-7b",
                      "deepseek-1b",
                      "stable-code-3b",
                      "starcoder-1b",
                      "starcoder-3b",
                      "starcoder2-3b",
                      "qwen2.5-coder:1.5b",
                      "qwen2.5-coder:3b",
                      "qwen2.5-coder:7b",
                      "qwen2.5-coder:14b",
                      "qwen2.5-coder:32b",
                      "AUTODETECT"
                    ]
                  },
                  {
                    "type": "string"
                  }
                ],
                "markdownDescription": "Select a pre-defined option, or find the exact model tag for an Ollama model [here](https://ollama.ai/library).",
                "x-intellij-html-description": "Select a pre-defined option, or find the exact model tag for an Ollama model <a href='https://ollama.ai/library'>here</a>."
              }
            }
          }
        },
        {
          "if": {
            "properties": {
              "provider": {
                "enum": ["mistral"]
              }
            },
            "required": ["provider"]
          },
          "then": {
            "properties": {
              "model": {
                "enum": [
                  "codestral-latest",
                  "codestral-mamba-latest",
                  "open-mistral-7b",
                  "open-mixtral-8x7b",
                  "open-mixtral-8x22b",
                  "mistral-small-latest",
                  "mistral-large-latest"
                ]
              }
            }
          }
        },
        {
          "if": {
            "properties": {
              "provider": {
                "enum": ["vertexai"]
              }
            },
            "required": ["provider"]
          },
          "then": {
            "required": ["projectId", "region"]
          }
        },
        {
          "if": {
            "properties": {
              "provider": {
                "enum": ["moonshot"]
              }
            },
            "required": ["provider"]
          },
          "then": {
            "properties": {
              "model": {
                "anyOf": [
                  {
                    "enum": [
                      "moonshot-v1-8k",
                      "moonshot-v1-32k",
                      "moonshot-v1-128k",
                      "AUTODETECT"
                    ]
                  },
                  {
                    "type": "string"
                  }
                ]
              }
            }
          }
        },
        {
          "if": {
            "properties": {
              "provider": {
                "enum": ["deepseek"]
              }
            },
            "required": ["provider"]
          },
          "then": {
            "properties": {
              "cacheBehavior": {
                "title": "Caching Behavior",
                "description": "Options for the prompt caching",
                "properties": {
                  "cacheSystemMessage": {
                    "type": "boolean"
                  },
                  "cacheConversation": {
                    "type": "boolean"
                  }
                }
              },
              "model": {
                "enum": ["deepseek-chat", "deepseek-coder"]
              }
            }
          }
        },
        {
          "if": {
            "properties": {
              "provider": {
                "enum": ["groq"]
              }
            },
            "required": ["provider"]
          },
          "then": {
            "properties": {
              "model": {
                "enum": [
                  "llama2-70b",
                  "mistral-8x7b",
                  "gemma",
                  "gemma2",
                  "llama3-8b",
                  "llama3-70b",
                  "llama3.1-8b",
                  "llama3.1-70b",
                  "llama3.1-405b",
                  "AUTODETECT"
                ]
              }
            }
          }
        },
        {
          "if": {
            "properties": {
              "provider": {
                "enum": ["siliconflow"]
              }
            },
            "required": ["provider"]
          },
          "then": {
            "properties": {
              "model": {
                "enum": [
                  "Qwen/QwQ-32B-Preview",
                  "Qwen/Qwen2.5-Coder-32B-Instruct",
                  "Qwen/Qwen2.5-Coder-7B-Instruct",
                  "Pro/Qwen/Qwen2.5-Coder-7B-Instruct",
                  "Tencent/Hunyuan-A52B-Instruct",
                  "nvidia/Llama-3.1-Nemotron-70B-Instruct",
                  "Qwen/Qwen2-VL-72B-Instruct",
                  "TeleAI/TeleMM",
                  "deepseek-ai/DeepSeek-V2.5"
                ]
              }
            }
          }
        },
        {
          "if": {
            "properties": {
              "provider": {
                "enum": ["scaleway"]
              }
            },
            "required": ["provider"]
          },
          "then": {
            "properties": {
              "model": {
                "anyOf": [
                  {
                    "enum": [
                      "llama-3.1-8b-instruct",
                      "llama-3.1-70b-instruct",
                      "mistral-nemo-instruct-2407",
                      "qwen2.5-coder-32b-instruct",
                      "pixtral-12b-2409"
                    ]
                  },
                  {
                    "type": "string"
                  }
                ],
                "markdownDescription": "Select a pre-defined option, or find the exact model string from Scaleway [here](https://www.scaleway.com/en/docs/ai-data/generative-apis/reference-content/supported-models/).",
                "x-intellij-html-description": "Select a pre-defined option, or find the exact model string from Scaleway <a href='https://www.scaleway.com/en/docs/ai-data/generative-apis/reference-content/supported-models/'>here</a>."
              }
            }
          }
        },
        {
          "if": {
            "properties": {
              "provider": {
                "enum": ["fireworks"]
              }
            },
            "required": ["provider"]
          },
          "then": {
            "properties": {
              "model": {
                "enum": ["starcoder-7b"]
              }
            }
          }
        },
        {
          "if": {
            "properties": {
              "apiType": {
                "const": "azure"
              }
            },
            "required": ["apiType"]
          },
          "then": {
            "required": ["deployment", "apiBase"]
          }
        },
        {
          "if": {
            "properties": {
              "provider": {
                "enum": ["openai"]
              }
            },
            "required": ["provider"]
          },
          "then": {
            "properties": {
              "useLegacyCompletionsEndpoint": {
                "type": "boolean"
              }
            }
          }
        },
        {
          "if": {
            "properties": {
              "provider": {
                "const": "llamafile"
              }
            },
            "required": ["provider"]
          },
          "then": {
            "properties": {
              "llamafileCommand": {
                "type": "string"
              }
            }
          }
        },
        {
          "if": {
            "properties": {
              "provider": {
                "enum": ["cerebras"]
              }
            },
            "required": ["provider"]
          },
          "then": {
            "properties": {
              "model": {
                "enum": ["llama3.1-8b", "llama3.1-70b"]
              }
            }
          }
        },
        {
          "if": {
            "properties": {
              "provider": {
                "enum": ["text-gen-webui"]
              }
            },
            "required": ["provider"]
          },
          "then": {
            "properties": {
              "streamingUrl": {
                "type": "string"
              }
            }
          }
        },
        {
          "if": {
            "properties": {
              "provider": {
                "enum": ["flowise"]
              }
            },
            "required": ["provider"]
          },
          "then": {
            "properties": {
              "timeout": {
                "title": "Timeout",
                "description": "Set the timeout for each request to Flowise. If you are running a local version of Flowise it might takes a while to respond, you might want to set this to avoid timeouts.",
                "default": 5000,
                "type": "integer"
              },
              "additionalHeaders": {
                "description": "A list of additional headers",
                "type": "array",
                "items": {
                  "type": "object",
                  "properties": {
                    "key": {
                      "title": "Key",
                      "description": "Header key",
                      "type": "string"
                    },
                    "value": {
                      "title": "Value",
                      "description": "Header value",
                      "type": "string"
                    }
                  },
                  "required": ["key", "value"]
                }
              },
              "additionalFlowiseConfiguration": {
                "description": "A list of additional properties to be sent along `overrideConfig`",
                "type": "array",
                "items": {
                  "type": "object",
                  "properties": {
                    "key": {
                      "title": "Key",
                      "description": "Configuration Property key",
                      "type": "string"
                    },
                    "value": {
                      "title": "Value",
                      "description": "Configuration Property value"
                    }
                  },
                  "required": ["key", "value"]
                }
              },
              "model": {
                "anyOf": [
                  {
                    "enum": [
                      "gpt-3.5-turbo",
                      "gpt-3.5-turbo-16k",
                      "gpt-4o",
                      "gpt-4o-mini",
                      "gpt-4",
                      "gpt-3.5-turbo-0613",
                      "gpt-4-32k",
                      "gpt-4-turbo",
                      "gpt-4-vision-preview",
                      "mistral-7b",
                      "mistral-8x7b",
                      "llama2-7b",
                      "llama2-13b",
                      "codellama-7b",
                      "codellama-13b",
                      "codellama-34b",
                      "codellama-70b",
                      "llama3-8b",
                      "llama3-70b",
                      "llama3.1-8b",
                      "llama3.1-70b",
                      "llama3.1-405b",
                      "phind-codellama-34b",
                      "wizardcoder-7b",
                      "wizardcoder-13b",
                      "wizardcoder-34b",
                      "zephyr-7b",
                      "codeup-13b",
                      "deepseek-7b",
                      "deepseek-33b",
                      "claude-2",
                      "claude-instant-1",
                      "claude-3-5-sonnet-latest",
                      "claude-3-5-sonnet-20240620",
                      "claude-3-opus-20240229",
                      "claude-3-sonnet-20240229",
                      "claude-3-haiku-20240307",
                      "claude-2.1",
                      "command-r",
                      "command-r-plus",
                      "chat-bison-001",
                      "gemini-pro",
                      "gemini-1.5-pro-latest",
                      "gemini-1.5-pro",
                      "gemini-1.5-flash-latest",
                      "gemini-1.5-flash",
                      "mistral-tiny",
                      "mistral-small",
                      "mistral-medium",
                      "deepseek-1b",
                      "stable-code-3b",
                      "starcoder-1b",
                      "starcoder-3b",
                      "starcoder2-3b",
                      "qwen2.5-coder:1.5b",
                      "qwen2.5-coder:3b",
                      "qwen2.5-coder:7b",
                      "qwen2.5-coder:14b",
                      "qwen2.5-coder:32b"
                    ]
                  },
                  {
                    "type": "string"
                  }
                ]
              }
            }
          }
        },
        {
          "if": {
            "properties": {
              "provider": {
                "enum": ["watsonx"]
              }
            },
            "required": ["provider"]
          },
          "then": {
            "properties": {
              "apiBase": {
                "type": "string"
              },
              "apiKey": {
                "type": "string"
              },
              "apiVersion": {
                "type": "string"
              },
              "projectId": {
                "type": "string"
              },
              "deploymentId": {
                "type": "string"
              },
              "model": {
                "enum": [
                  "ibm/granite-13b-chat-v2",
                  "ibm/granite-3b-code-instruct",
                  "ibm/granite-8b-code-instruct",
                  "ibm/granite-20b-code-instruct",
                  "ibm/granite-3b-code-instruct",
                  "ibm/granite-8b-code-instruct",
                  "ibm/granite-34b-code-instruct",
                  "ibm/granite-3-8b-instruct",
                  "ibm/granite-3-2b-instruct",
                  "mistralai/mistral-large",
                  "meta-llama/llama-3-8b-instruct",
                  "meta-llama/llama-3-70b-instruct"
                ]
              }
            },
            "required": ["apiBase", "apiKey", "apiVersion"]
          }
        },
        {
          "if": {
            "properties": {
              "provider": {
                "enum": ["sambanova"]
              }
            },
            "required": ["provider"]
          },
          "then": {
            "properties": {
              "model": {
                "anyOf": [
                  {
                    "enum": ["llama3.1-8b", "llama3.1-70b", "llama3.1-405b"]
                  },
                  {
                    "type": "string"
                  }
                ],
                "description": "Select a pre-defined option."
              }
            }
          }
        },
        {
          "if": {
            "properties": {
              "provider": {
                "enum": ["ask-sage"]
              }
            },
            "required": ["provider"]
          },
          "then": {
            "properties": {
              "model": {
                "anyOf": [
                  {
                    "enum": [
                      "gpt-4o",
                      "gpt-4o-mini",
                      "gpt-4gov",
                      "gpt-4ogov",
                      "claude-3.5-sonnet",
                      "claude-3-opus",
                      "mistral-large",
                      "llama-3-chat",
                      "gemini-pro",
                      "AUTODETECT"
                    ]
                  },
                  {
                    "type": "string"
                  }
                ]
              }
            }
          }
        }
      ]
    },
    "ModelRoles": {
      "title": "ModelRoles",
      "type": "object",
      "properties": {
        "default": {
          "title": "Default",
          "description": "The default model. If other model roles are not set, they will fall back to default.",
          "type": "string"
        },
        "chat": {
          "title": "Chat",
          "description": "The model to use for chat. If not set, will fall back to default.",
          "type": "string"
        },
        "edit": {
          "title": "Edit",
          "description": "The model to use for editing. If not set, will fall back to default.",
          "type": "string"
        },
        "summarize": {
          "title": "Summarize",
          "description": "The model to use for summarization. If not set, will fall back to default.",
          "type": "string"
        }
      },
      "required": ["default"]
    },
    "SlashCommand": {
      "title": "SlashCommand",
      "type": "object",
      "properties": {
        "name": {
          "title": "Name",
          "anyOf": [
            {
              "enum": [
                "issue",
                "share",
                "cmd",
                "edit",
                "comment",
                "http",
                "commit",
                "review"
              ],
              "type": "string",
              "markdownEnumDescriptions": [
                "Generate a link to a drafted GitHub issue",
                "Export the current chat session to markdown",
                "Generate a terminal command and paste it into the terminal",
                "Edit the highlighted code with given instructions",
                "Add comments to the highlighted code",
                "Write a custom slash command at your own HTTP endpoint. Set 'url' in the params object for the endpoint you have setup.",
                "Generate a commit message for the current changes",
                "Review code and give feedback"
              ]
            },
            {
              "type": "string"
            }
          ]
        },
        "description": {
          "title": "Description",
          "type": "string"
        },
        "step": {
          "title": "Step",
          "description": "This property is no longer required and has no effect. To use a built-in slash command, instead set the 'name' property to one of the pre-configured options.",
          "type": "string"
        },
        "params": {
          "title": "Params",
          "default": {},
          "type": "object"
        }
      },
      "allOf": [
        {
          "if": {
            "properties": {
              "name": {
                "enum": ["issue"]
              }
            }
          },
          "then": {
            "properties": {
              "params": {
                "properties": {
                  "repositoryUrl": {
                    "type": "string",
                    "description": "Enter the URL of the GitHub repository for which you want to generate the issue."
                  }
                },
                "required": ["repositoryUrl"]
              }
            },
            "required": ["params"]
          }
        },
        {
          "if": {
            "properties": {
              "name": {
                "enum": ["edit"]
              }
            }
          },
          "then": {
            "properties": {
              "params": {
                "properties": {
                  "recap": {
                    "type": "boolean",
                    "markdownDescription": "If recap is set to `true`, Continue will generate a summary of the changes after making the edit.",
                    "x-intellij-html-description": "If recap is set to <code>true</code>, Continue will generate a summary of the changes after making the edit."
                  },
                  "tokenLimit": {
                    "type": "integer",
                    "description": "By default, Continue doesn't let you edit extremely large ranges (beyond 1,200 tokens), because the LLM is unlikely to succeed. But if you would like to override this limit with the understanding of possible failure you may do so here."
                  }
                }
              }
            }
          }
        },
        {
          "if": {
            "properties": {
              "name": {
                "enum": ["share"]
              }
            }
          },
          "then": {
            "properties": {
              "params": {
                "properties": {
                  "outputDir": {
                    "type": "string",
                    "markdownDescription": "If outputDir is set to `.` or begins with `./` or `.\\`, file will be saved to the current workspace or a subdirectory thereof, respectively. `~` can similarly be used to specify the user's home directory.",
                    "x-intellij-html-description": "If outputDir is set to <code>.</code> or begins with <code>./</code> or <code>.\\</code>, file will be saved to the current workspace or a subdirectory thereof, respectively. <code>~</code> can similarly be used to specify the user's home directory."
                  }
                }
              }
            }
          }
        },
        {
          "if": {
            "properties": {
              "name": {
                "enum": ["commit"]
              }
            }
          },
          "then": {
            "properties": {
              "params": {
                "properties": {
                  "includeUnstaged": {
                    "type": "boolean",
                    "markdownDescription": "If set to `true`, then unstaged changes are also included in the prompt, otherwise only staged changes are included. Default is `false`.",
                    "x-intellij-html-description": "If set to <code>true</code>, then unstaged changes are also included in the prompt, otherwise only staged changes are included. Default is <code>false</code>."
                  }
                }
              }
            }
          }
        }
      ],
      "required": ["name", "description"]
    },
    "CustomCommand": {
      "title": "CustomCommand",
      "type": "object",
      "properties": {
        "name": {
          "title": "Name",
          "type": "string"
        },
        "prompt": {
          "title": "Prompt",
          "type": "string"
        },
        "description": {
          "title": "Description",
          "type": "string"
        }
      },
      "required": ["name", "prompt", "description"]
    },
    "ContextProviderWithParams": {
      "title": "ContextProviderWithParams",
      "type": "object",
      "properties": {
        "name": {
          "title": "Name",
          "anyOf": [
            {
              "enum": [
                "diff",
                "terminal",
                "debugger",
                "open",
                "google",
                "search",
                "http",
                "codebase",
                "problems",
                "folder",
                "issue",
                "docs",
                "tree",
                "highlights",
                "outline",
                "postgres",
                "code",
                "currentFile",
                "url",
                "database",
                "os",
                "repo-map",
                "greptile",
                "web",
<<<<<<< HEAD
                "commit"
=======
                "clipboard"
>>>>>>> 4b97663a
              ],
              "markdownEnumDescriptions": [
                "Reference the contents of the current changes as given by `git diff`",
                "Reference the last terminal command",
                "Reference the contents of the local variables in the debugger with top n level (defaulting to 3) of call stack for that thread",
                "Reference the contents of all open or pinned files.",
                "Enter a search phrase and include the Google search results as context",
                "Reference the results of a ripgrep search in your codebase",
                "Write a custom context provider at your own HTTP endpoint. Set 'url' in the params object for the endpoint you have setup.",
                "Use embeddings to automatically find relevant files from throughout the codebase",
                "Reference all linting errors and warnings in the currently open file",
                "Include important files from a folder in the prompt, as determined by similarity search",
                "Reference GitHub issues from a repository",
                "Retrieve important pages from a documentation website, as determined by similarity search",
                "Display a file tree of the current workspace",
                "Include important highlighted sections from your code",
                "Include a repo map showing important code objects",
                "References Postgres table schema and sample rows",
                "Reference specific functions and classes from throughout your codebase",
                "Reference the contents of the currently active file",
                "Reference the contents of a page at a URL",
                "Reference table schemas",
                "Operating system and CPU Information",
                "Map of files in the repository with important code highlights",
                "Query your greptile index of the current repo",
                "Search the web for sources related to your question",
                "Reference changes and metadata from previous git commits"
              ],
              "type": "string"
            },
            {
              "type": "string"
            }
          ]
        },
        "params": {
          "title": "Params",
          "default": {},
          "type": "object"
        }
      },
      "allOf": [
        {
          "if": {
            "properties": {
              "name": {
                "enum": ["discord"]
              }
            }
          },
          "then": {
            "allOf": [
              {
                "properties": {
                  "params": {
                    "properties": {
                      "discordKey": {
                        "type": "string",
                        "description": "Your Discord bot token to access the Discord API. Required to fetch messages from servers."
                      },
                      "guildId": {
                        "type": "string",
                        "description": "The ID of the guild (server) from which to fetch channels and messages."
                      },
                      "channels": {
                        "type": "array",
                        "description": "A list of channel objects to search for messages",
                        "items": {
                          "type": "object",
                          "properties": {
                            "id": {
                              "type": "string",
                              "description": "The unique ID of the channel"
                            },
                            "name": {
                              "type": "string",
                              "description": "The name of the channel"
                            }
                          },
                          "required": ["id"]
                        }
                      }
                    },
                    "required": ["discordKey"]
                  }
                }
              },
              {
                "oneOf": [
                  {
                    "properties": {
                      "params": {
                        "required": ["guildId"]
                      }
                    }
                  },
                  {
                    "properties": {
                      "params": {
                        "required": ["channels"]
                      }
                    }
                  }
                ]
              }
            ]
          }
        },
        {
          "if": {
            "properties": {
              "name": {
                "enum": ["google"]
              }
            }
          },
          "then": {
            "properties": {
              "params": {
                "properties": {
                  "serperApiKey": {
                    "type": "string",
                    "description": "Your API key for https://serper.dev in order to get Google search results"
                  }
                },
                "required": ["serperApiKey"]
              }
            },
            "required": ["params"]
          }
        },
        {
          "if": {
            "properties": {
              "name": {
                "enum": ["web"]
              }
            }
          },
          "then": {
            "properties": {
              "params": {
                "properties": {
                  "n": {
                    "title": "N",
                    "description": "The number of results to return",
                    "default": 6,
                    "type": "integer"
                  }
                }
              }
            },
            "required": ["params"]
          }
        },
        {
          "if": {
            "properties": {
              "name": {
                "enum": ["open"]
              }
            }
          },
          "then": {
            "properties": {
              "params": {
                "properties": {
                  "onlyPinned": {
                    "type": "boolean",
                    "description": "If set to true, only 'pinned' files will be included.",
                    "default": false
                  }
                }
              }
            }
          }
        },
        {
          "if": {
            "properties": {
              "name": {
                "enum": ["issue"]
              }
            }
          },
          "then": {
            "properties": {
              "params": {
                "properties": {
                  "githubToken": {
                    "type": "string",
                    "description": "Your GitHub token to access the GitHub API. Required for private repositories."
                  },
                  "repos": {
                    "type": "array",
                    "description": "A list of repositories to search for issues",
                    "items": {
                      "type": "object",
                      "properties": {
                        "owner": {
                          "type": "string",
                          "description": "The owner of the repository"
                        },
                        "repo": {
                          "type": "string",
                          "description": "The name of the repository"
                        },
                        "type": {
                          "type": "string",
                          "description": "The type of issues to search for",
                          "enum": ["open", "closed", "all"]
                        }
                      },
                      "required": ["owner", "repo"]
                    }
                  }
                },
                "required": ["repos"]
              }
            },
            "required": ["params"]
          }
        },
        {
          "if": {
            "properties": {
              "name": {
                "enum": ["database"]
              }
            }
          },
          "then": {
            "properties": {
              "params": {
                "properties": {
                  "connections": {
                    "type": "array",
                    "description": "A list of database connections",
                    "items": {
                      "type": "object",
                      "properties": {
                        "name": {
                          "type": "string",
                          "description": "A unique name for this database connection"
                        },
                        "connection_type": {
                          "type": "string",
                          "description": "The type of database (e.g., 'postgres', 'mysql')",
                          "enum": ["postgres", "mysql", "sqlite", "mssql"]
                        },
                        "connection": {
                          "type": "object",
                          "properties": {
                            "user": {
                              "type": "string",
                              "description": "The database user name"
                            },
                            "host": {
                              "type": "string",
                              "description": "The host address of the database server"
                            },
                            "database": {
                              "type": "string",
                              "description": "The name of the database to connect to"
                            },
                            "password": {
                              "type": "string",
                              "description": "The password for the database user"
                            },
                            "port": {
                              "type": "integer",
                              "description": "The port number to connect to at the host"
                            },
                            "filename": {
                              "type": "string",
                              "description": "File location for simple file DB's"
                            }
                          },
                          "required": []
                        }
                      },
                      "required": ["name", "connection_type", "connection"]
                    }
                  }
                },
                "required": ["connections"]
              }
            },
            "required": ["params"]
          }
        },
        {
          "if": {
            "properties": {
              "name": {
                "enum": ["gitlab-mr"]
              }
            }
          },
          "then": {
            "properties": {
              "params": {
                "properties": {
                  "domain": {
                    "type": "string",
                    "description": "Your GitLab domain, will default to gitlab.com"
                  },
                  "token": {
                    "type": "string",
                    "description": "Your private access token."
                  },
                  "filterComments": {
                    "type": "boolean",
                    "description": "If you have code selected, filters out comments that aren't related to the selection."
                  }
                },
                "required": ["token"]
              }
            },
            "required": ["params"]
          }
        },
        {
          "if": {
            "properties": {
              "name": {
                "enum": ["jira"]
              }
            }
          },
          "then": {
            "properties": {
              "params": {
                "properties": {
                  "domain": {
                    "type": "string",
                    "description": "Your Jira domain, for example company.atlassian.net."
                  },
                  "email": {
                    "type": "string",
                    "description": "The email that you log into Jira with"
                  },
                  "token": {
                    "type": "string",
                    "description": "Your atlassian API token from https://id.atlassian.com/manage-profile/security/api-tokens"
                  },
                  "issueQuery": {
                    "type": "string",
                    "description": "Customize the query used to find Jira issues"
                  },
                  "apiVersion": {
                    "type": "integer",
                    "markdownDescription": "This context provider supports both Jira API version 2 and 3. It will use version 3 by default since that's what the cloud version uses, but if you have the datacenter version of Jira, you'll need to set the API Version to 2 using the `apiVersion` property.",
                    "x-intellij-html-description": "This context provider supports both Jira API version 2 and 3. It will use version 3 by default since that's what the cloud version uses, but if you have the datacenter version of Jira, you'll need to set the API Version to 2 using the <code>apiVersion</code> property."
                  },
                  "requestOptions": {
                    "title": "Request Options",
                    "description": "Options for the HTTPS request to Jira.",
                    "default": {
                      "timeout": 7200,
                      "verifySsl": null,
                      "caBundlePath": null,
                      "proxy": null,
                      "headers": null,
                      "extraBodyProperties": null
                    },
                    "allOf": [
                      {
                        "$ref": "#/$defs/RequestOptions"
                      }
                    ]
                  }
                },
                "required": ["domain", "token"]
              }
            },
            "required": ["params"]
          }
        },
        {
          "if": {
            "properties": {
              "name": {
                "enum": ["http"]
              }
            }
          },
          "then": {
            "properties": {
              "params": {
                "properties": {
                  "url": {
                    "type": "string",
                    "description": "The HTTP endpoint of your context provider server."
                  },
                  "options": {
                    "title": "Custom Options",
                    "description": "Additional options to pass to your custom HTTP server.",
                    "type": "object"
                  }
                },
                "required": ["url"]
              }
            },
            "required": ["params"]
          }
        },
        {
          "if": {
            "properties": {
              "name": {
                "enum": ["codebase", "folder"]
              }
            }
          },
          "then": {
            "properties": {
              "params": {
                "properties": {
                  "nRetrieve": {
                    "title": "N Retrieve",
                    "description": "Number of results to initially retrieve from vector database",
                    "default": 50,
                    "type": "integer"
                  },
                  "nFinal": {
                    "title": "N Final",
                    "description": "Final number of results to use after re-ranking",
                    "default": 10,
                    "type": "integer"
                  },
                  "useReranking": {
                    "title": "Use Reranking",
                    "description": "Whether to use re-ranking, which will allow initial selection of nRetrieve results, then will use an LLM to select the top nFinal results. Disabling re-ranking will give faster, but less accurate, results.",
                    "default": true,
                    "type": "boolean"
                  }
                }
              }
            }
          }
        },
        {
          "if": {
            "properties": {
              "name": {
                "enum": ["postgres"]
              }
            }
          },
          "then": {
            "properties": {
              "params": {
                "properties": {
                  "host": {
                    "title": "Host",
                    "description": "Database host",
                    "default": "localhost",
                    "type": "string"
                  },
                  "port": {
                    "title": "Port",
                    "description": "Database port",
                    "default": 5432,
                    "type": "integer"
                  },
                  "user": {
                    "title": "User",
                    "description": "Database user",
                    "default": "postgres",
                    "type": "string"
                  },
                  "password": {
                    "title": "Password",
                    "description": "Database password",
                    "type": "string"
                  },
                  "database": {
                    "title": "Database",
                    "description": "Database name",
                    "default": "postgres",
                    "type": "string"
                  },
                  "schema": {
                    "title": "Schema",
                    "description": "Database schema",
                    "default": "public",
                    "type": "string"
                  },
                  "sampleRows": {
                    "title": "Sample Rows",
                    "description": "Number of rows to sample from the database",
                    "default": 3,
                    "type": "integer"
                  }
                }
              }
            },
            "required": ["host", "port", "user", "password", "database"]
          }
        },
        {
          "if": {
            "properties": {
              "name": {
                "enum": ["greptile"]
              }
            }
          },
          "then": {
            "properties": {
              "params": {
                "properties": {
                  "GithubToken": {
                    "title": "GithubToken",
                    "description": "Your github access token",
                    "default": "",
                    "type": "string"
                  },
                  "GreptileToken": {
                    "title": "GreptileToken",
                    "description": "Your greptile access token",
                    "default": "",
                    "type": "string"
                  }
                }
              }
            },
            "required": ["GreptileToken", "GithubToken"]
          }
        },
        {
          "if": {
            "properties": {
              "name": {
                "enum": ["commit"]
              }
            }
          },
          "then": {
            "properties": {
              "params": {
                "properties": {
                  "Depth": {
                    "title": "depth",
                    "description": "How many previous commits should be loaded",
                    "default": 50,
                    "type": "number"
                  },
                  "LastXCommitsDepth": {
                    "title": "LastXCommitsDepth",
                    "description": "how many commits should be included when querying all recent commits",
                    "default": 10,
                    "type": "number"
                  }
                }
              }
            },
            "required": ["params"]
          }
        }
      ],
      "required": ["name"]
    },
    "SerializedContinueConfig": {
      "title": "config.json",
      "type": "object",
      "properties": {
        "docs": {
          "title": "Docs",
          "description": "A list of documentation sites to be indexed",
          "type": "array",
          "items": {
            "type": "object",
            "properties": {
              "title": {
                "type": "string",
                "description": "The title of the documentation site"
              },
              "startUrl": {
                "type": "string",
                "description": "The starting URL for indexing the documentation"
              },
              "rootUrl": {
                "type": "string",
                "description": "The root URL of the documentation site"
              },
              "maxDepth": {
                "type": "integer",
                "description": "The maximum depth to crawl the documentation site"
              },
              "faviconUrl": {
                "type": "string",
                "description": "The URL path to a favicon for the site - by default, it will be `/favicon.ico` path from the Start URL"
              }
            },
            "required": ["title", "startUrl"]
          }
        },
        "allowAnonymousTelemetry": {
          "title": "Allow Anonymous Telemetry",
          "markdownDescription": "If this field is set to `true`, we will collect anonymous telemetry as described in the documentation page on telemetry. If set to `false`, we will not collect any data. Learn more in [the docs](https://docs.continue.dev/telemetry).",
          "x-intellij-html-description": "If this field is set to `true`, we will collect anonymous telemetry as described in the documentation page on telemetry. If set to `false`, we will not collect any data. Learn more in <a href='https://docs.continue.dev/telemetry'>the docs</a>.",
          "default": true,
          "type": "boolean"
        },
        "models": {
          "title": "Models",
          "markdownDescription": "Learn about setting up models in [the documentation](https://docs.continue.dev/model-setup/overview).",
          "x-intellij-html-description": "Learn about setting up models in <a href='https://docs.continue.dev/model-setup/overview'>the documentation</a>.",
          "default": [
            {
              "title": "GPT-4 (trial)",
              "provider": "free-trial",
              "model": "gpt-4",
              "apiKey": ""
            }
          ],
          "type": "array",
          "items": {
            "$ref": "#/$defs/ModelDescription"
          }
        },
        "systemMessage": {
          "title": "System Message",
          "description": "A system message that will always be followed by the LLM",
          "type": "string"
        },
        "completionOptions": {
          "title": "Completion Options",
          "description": "Default options for completion. These will be overriden by any options set for a specific model.",
          "default": {
            "temperature": null,
            "topP": null,
            "topK": null,
            "presencePenalty": null,
            "frequencyPenalty": null,
            "stop": null,
            "maxTokens": 600
          },
          "allOf": [
            {
              "$ref": "#/$defs/BaseCompletionOptions"
            }
          ]
        },
        "requestOptions": {
          "title": "Request Options",
          "description": "Default request options for all fetch requests from models and context providers. These will be overriden by any model-specific request options.",
          "allOf": [
            {
              "$ref": "#/$defs/RequestOptions"
            }
          ]
        },
        "slashCommands": {
          "title": "Slash Commands",
          "markdownDescription": "An array of slash commands that let you take custom actions from the sidebar. Learn more in the [documentation](https://docs.continue.dev/customization/slash-commands).",
          "x-intellij-html-description": "An array of slash commands that let you take custom actions from the sidebar. Learn more in the <a href='https://docs.continue.dev/customization/slash-commands'>documentation</a>.",
          "default": [],
          "type": "array",
          "items": {
            "$ref": "#/$defs/SlashCommand"
          }
        },
        "customCommands": {
          "title": "Custom Commands",
          "markdownDescription": "An array of custom commands that allow you to reuse prompts. Each has name, description, and prompt properties. When you enter `/<name>` in the text input, it will act as a shortcut to the prompt. Learn more in the [documentation](https://docs.continue.dev/customization/slash-commands#custom-commands-use-natural-language).",
          "x-intellij-html-description": "An array of custom commands that allow you to reuse prompts. Each has name, description, and prompt properties. When you enter <code>/<name></code> in the text input, it will act as a shortcut to the prompt. Learn more in the <a href='https://docs.continue.dev/customization/slash-commands#custom-commands-use-natural-language'>documentation</a>.",
          "default": [
            {
              "name": "test",
              "prompt": "{{{ input }}}\n\nWrite a comprehensive set of unit tests for the selected code. It should setup, run tests that check for correctness including important edge cases, and teardown. Ensure that the tests are complete and sophisticated. Give the tests just as chat output, don't edit any file.",
              "description": "This is an example custom command. Open config.json to edit it and create more"
            }
          ],
          "type": "array",
          "items": {
            "$ref": "#/$defs/CustomCommand"
          }
        },
        "contextProviders": {
          "title": "Context Providers",
          "markdownDescription": "A list of ContextProvider objects that can be used to provide context to the LLM by typing '@'. Read more about ContextProviders in [the documentation](https://docs.continue.dev/customization/context-providers).",
          "x-intellij-html-description": "A list of ContextProvider objects that can be used to provide context to the LLM by typing '@'. Read more about ContextProviders in <a href='https://docs.continue.dev/customization/context-providers'>the documentation</a>.",
          "default": [],
          "type": "array",
          "items": {
            "$ref": "#/$defs/ContextProviderWithParams"
          }
        },
        "userToken": {
          "title": "User Token",
          "description": "An optional token to identify the user.",
          "type": "string"
        },
        "disableIndexing": {
          "title": "Disable Indexing",
          "markdownDescription": "If set to `true`, Continue will not index the codebase. This is mainly used for debugging purposes.",
          "x-intellij-html-description": "If set to <code>true</code>, Continue will not index the codebase. This is mainly used for debugging purposes.",
          "default": false,
          "type": "boolean"
        },
        "disableSessionTitles": {
          "title": "Disable Session Titles",
          "markdownDescription": "If set to `true`, Continue will not make extra requests to the LLM to generate a summary title of each session.",
          "x-intellij-html-description": "If set to <code>true</code>, Continue will not make extra requests to the LLM to generate a summary title of each session.",
          "default": false,
          "type": "boolean"
        },
        "embeddingsProvider": {
          "title": "Embeddings Provider",
          "markdownDescription": "The method that will be used to generate codebase embeddings. The default is `transformers.js`, which will run locally in the browser. Learn about the other options [here](https://docs.continue.dev/features/codebase-embeddings#embeddings-providers).",
          "x-intellij-html-description": "The method that will be used to generate codebase embeddings. The default is <code>transformers.js</code>, which will run locally in the browser. Learn about the other options <a href='https://docs.continue.dev/features/codebase-embeddings#embeddings-providers'>here</a>.<br><br><strong>Note</strong>: <code>transformers.js</code> currently cannot be used in JetBrains.",
          "type": "object",
          "properties": {
            "provider": {
              "enum": [
                "huggingface-tei",
                "transformers.js",
                "ollama",
                "openai",
                "cohere",
                "free-trial",
                "continue-proxy",
                "gemini",
                "voyage",
                "nvidia",
                "bedrock",
                "sagemaker",
                "nebius",
                "vertexai",
                "deepinfra",
                "mistral",
                "watsonx",
                "lmstudio",
                "siliconflow",
                "function-network",
                "scaleway"
              ]
            },
            "model": {
              "type": "string"
            },
            "apiKey": {
              "type": "string"
            },
            "apiBase": {
              "type": "string"
            },
            "requestOptions": {
              "title": "Request Options",
              "description": "Request options to be used in any fetch requests made by the embeddings provider",
              "$ref": "#/$defs/RequestOptions"
            },
            "maxChunkSize": {
              "title": "Maximum Chunk Size",
              "description": "The maximum number of tokens that each chunk of a document is allowed to have",
              "type": "integer",
              "minimum": 128,
              "exclusiveMaximum": 2147483647
            },
            "maxBatchSize": {
              "title": "Maximum Batch Size",
              "description": "The maximum number of chunks that can be sent to the embeddings provider in a single request",
              "type": "integer",
              "minimum": 1,
              "exclusiveMaximum": 2147483647
            },
            "region": {
              "title": "Region",
              "description": "The region where the model is hosted",
              "$ref": "#/$defs/ModelDescription/properties/region"
            },
            "profile": {
              "title": "Profile",
              "description": "The AWS security profile to use",
              "type": "string"
            }
          },
          "required": ["provider"],
          "allOf": [
            {
              "if": {
                "properties": {
                  "provider": {
                    "enum": [
                      "cohere",
                      "voyage",
                      "nvidia",
                      "gemini",
                      "siliconflow"
                    ]
                  }
                },
                "required": ["provider"]
              },
              "then": {
                "required": ["apiKey"]
              }
            },
            {
              "if": {
                "properties": {
                  "provider": {
                    "enum": ["sagemaker"]
                  }
                },
                "required": ["provider"]
              },
              "then": {
                "properties": {
                  "model": {
                    "description": "SageMaker endpoint name"
                  }
                },
                "required": ["model"]
              }
            },
            {
              "if": {
                "properties": {
                  "provider": {
                    "enum": ["vertexai"]
                  }
                },
                "required": ["provider"]
              },
              "then": {
                "properties": {
                  "projectId": {
                    "description": "The name of your VertexAI project"
                  },
                  "region": {
                    "description": "The region your VertexAI model is hosted in - typically central1",
                    "default": "central1"
                  },
                  "model": {
                    "default": "text-embedding-004"
                  }
                },
                "required": ["projectId", "model", "region"]
              }
            }
          ]
        },
        "reranker": {
          "title": "Reranker",
          "description": "The reranker is responsible for selecting the final results when retrieving snippets from your codebase.",
          "type": "object",
          "properties": {
            "name": {
              "enum": [
                "bedrock",
                "cohere",
                "voyage",
                "llm",
                "free-trial",
                "huggingface-tei"
              ]
            },
            "params": {
              "type": "object"
            }
          },
          "required": ["name"],
          "allOf": [
            {
              "if": {
                "properties": {
                  "name": {
                    "enum": ["cohere"]
                  }
                },
                "required": ["name"]
              },
              "then": {
                "properties": {
                  "params": {
                    "type": "object",
                    "properties": {
                      "model": {
                        "enum": [
                          "rerank-english-v3.0",
                          "rerank-multilingual-v3.0",
                          "rerank-english-v2.0",
                          "rerank-multilingual-v2.0",
                          "rerank-v3.5"
                        ]
                      },
                      "apiBase": {
                        "type": "string"
                      },
                      "apiKey": {
                        "type": "string"
                      }
                    },
                    "required": ["apiKey"]
                  }
                }
              }
            },
            {
              "if": {
                "properties": {
                  "name": {
                    "enum": ["llm"]
                  }
                },
                "required": ["name"]
              },
              "then": {
                "properties": {
                  "params": {
                    "type": "object",
                    "properties": {
                      "modelTitle": {
                        "type": "string"
                      }
                    },
                    "required": ["modelTitle"]
                  }
                }
              }
            },
            {
              "if": {
                "properties": {
                  "name": {
                    "enum": ["voyage"]
                  }
                },
                "required": ["name"]
              },
              "then": {
                "properties": {
                  "params": {
                    "type": "object",
                    "properties": {
                      "apiKey": {
                        "type": "string"
                      },
                      "model": {
                        "enum": [
                          "rerank-lite-1",
                          "rerank-1",
                          "rerank-2",
                          "rerank-2-lite"
                        ]
                      }
                    },
                    "required": ["apiKey"]
                  }
                }
              }
            },
            {
              "if": {
                "properties": {
                  "name": {
                    "enum": ["bedrock"]
                  }
                },
                "required": ["name"]
              },
              "then": {
                "properties": {
                  "params": {
                    "type": "object",
                    "properties": {
                      "model": {
                        "enum": ["cohere.rerank-v3-5:0", "amazon.rerank-v1:0"]
                      }
                    },
                    "required": ["model"]
                  }
                }
              }
            },
            {
              "if": {
                "properties": {
                  "name": {
                    "enum": ["huggingface-tei"]
                  }
                },
                "required": ["name"]
              },
              "then": {
                "properties": {
                  "params": {
                    "type": "object",
                    "properties": {
                      "apiBase": {
                        "type": "string",
                        "default": "http://localhost:8080"
                      },
                      "apiKey": {
                        "type": "string"
                      },
                      "truncate": {
                        "type": "boolean",
                        "description": "Whether to truncate long sequences to the maximum allowed context length.",
                        "default": false
                      },
                      "truncation_direction": {
                        "enum": ["Right", "Left"],
                        "description": "Whether to truncate sequences from the left or right.",
                        "default": "Right"
                      }
                    },
                    "required": ["apiBase"]
                  }
                },
                "if": {
                  "properties": {
                    "truncate": {
                      "const": true
                    }
                  }
                },
                "then": {
                  "required": ["truncation_direction"]
                }
              }
            }
          ]
        },
        "tabAutocompleteModel": {
          "title": "Tab Autocomplete Model",
          "markdownDescription": "The model used for tab autocompletion. If undefined, Continue will default to using qwen2.5-coder:1.5b on a local Ollama instance.\n\n*IMPORTANT*:\n\nIf you use a custom model, ensure that it is one trained for fill-in-the-middle completions. An instruct model is typically not well-suited to autocomplete and you may receive unsatisfactory completions.",
          "x-intellij-html-description": "The model used for tab autocompletion. If undefined, Continue will default to using qwen2.5-coder:1.5b on a local Ollama instance.<br><br><i>IMPORTANT</i>:<br><br>If you use a custom model, ensure that it is one trained for fill-in-the-middle completions. An instruct model is typically not well-suited to autocomplete and you may receive unsatisfactory completions.",
          "default": {
            "title": "Tab Autocomplete Model",
            "provider": "ollama",
            "model": "deepseek-coder:1.3b-base"
          },
          "oneOf": [
            {
              "$ref": "#/$defs/ModelDescription"
            },
            {
              "type": "array",
              "items": {
                "$ref": "#/$defs/ModelDescription"
              }
            }
          ]
        },
        "tabAutocompleteOptions": {
          "title": "TabAutocompleteOptions",
          "type": "object",
          "markdownDescription": "These options let you customize your tab-autocomplete experience. Read about all options in [the docs](https://docs.continue.dev/features/tab-autocomplete#configuration-options).",
          "x-intellij-html-description": "These options let you customize your tab-autocomplete experience. Read about all options in <a href='https://docs.continue.dev/features/tab-autocomplete#configuration-options'>the docs</a>.",
          "properties": {
            "disable": {
              "type": "boolean",
              "description": "Disable tab autocomplete. This can also be done from the IDE settings.",
              "default": false
            },
            "useFileSuffix": {
              "type": "boolean",
              "description": "Determines whether to use the file suffix in the prompt."
            },
            "maxPromptTokens": {
              "type": "number",
              "description": "The maximum number of prompt tokens to use. A smaller number will yield faster completions, but less context."
            },
            "debounceDelay": {
              "type": "number",
              "description": "The delay in milliseconds before triggering autocomplete after a keystroke."
            },
            "maxSuffixPercentage": {
              "type": "number",
              "description": "The maximum percentage of the prompt that can be dedicated to the suffix."
            },
            "prefixPercentage": {
              "type": "number",
              "description": "The percentage of the input that should be dedicated to the prefix."
            },
            "transform": {
              "type": "boolean",
              "description": "Whether LLM output should be transformed to correct common model pitfalls."
            },
            "template": {
              "type": "string",
              "description": "An optional template string to be used for autocomplete. It will be rendered with the Mustache templating language, and is passed the 'prefix' and 'suffix' variables."
            },
            "multilineCompletions": {
              "enum": ["always", "never", "auto"],
              "description": "If set to true, Continue will only complete a single line at a time."
            },
            "useCache": {
              "type": "boolean",
              "description": "Whether to cache completions"
            },
            "onlyMyCode": {
              "type": "boolean",
              "description": "If set to true, Continue will not include any snippets from go to definition unless they are within your repository"
            },
            "disableInFiles": {
              "description": "A list of files / glob patterns in which to disable tab autocomplete. For example, *.csv if you'd like to disable autocomplete in .csv files.",
              "type": "array",
              "items": {
                "type": "string"
              }
            }
          },
          "required": []
        },
        "ui": {
          "type": "object",
          "properties": {
            "codeBlockToolbarPosition": {
              "enum": ["top", "bottom"],
              "default": "top",
              "description": "Whether to show the copy and apply code buttons at the top or bottom of code blocks in the sidebar."
            },
            "fontSize": {
              "type": "number"
            },
            "displayRawMarkdown": {
              "type": "boolean",
              "description": "If set to true, we will display the model output as raw markdown.",
              "default": false
            },
            "showChatScrollbar": {
              "title": "Show Chat Scrollbar",
              "markdownDescription": "If set to `true`, a scrollbar will be displayed in the chat window to navigate through messages.",
              "x-intellij-html-description": "If set to <code>true</code>, a scrollbar will be displayed in the chat window to navigate through messages.",
              "default": false,
              "type": "boolean"
            },
            "codeWrap": {
              "type": "boolean",
              "description": "If set to true, code in pre blocks will wrap.",
              "default": false
            }
          }
        },
        "analytics": {
          "type": "object",
          "properties": {
            "provider": {
              "type": "string",
              "enum": ["posthog", "logstash"],
              "description": "The 3rd party analytics provider to use.",
              "default": "posthog",
              "markdownEnumDescriptions": [
                "### Posthog\nTo use Posthog, set up an account, obtain your client key, and enter it in the client key field."
              ]
            },
            "url": {
              "type": "string",
              "description": "The URL to which analytics will be sent"
            },
            "clientKey": {
              "type": "string",
              "description": "The client key to use for analytics"
            }
          },
          "required": ["provider"],
          "allOf": [
            {
              "if": {
                "properties": {
                  "provider": {
                    "enum": ["posthog"]
                  }
                }
              },
              "then": {
                "required": ["clientKey"]
              }
            },
            {
              "if": {
                "properties": {
                  "provider": {
                    "enum": ["logstash"]
                  }
                }
              },
              "then": {
                "required": ["url"]
              }
            }
          ]
        },
        "experimental": {
          "type": "object",
          "title": "Experimental",
          "description": "Experimental properties are subject to change.",
          "properties": {
            "defaultContext": {
              "type": "array",
              "items": {
                "allOf": [
                  {
                    "$ref": "#/$defs/ContextProviderWithParams"
                  },
                  {
                    "properties": {
                      "query": {
                        "type": "string",
                        "description": "Required for certain context providers, like 'url' in order to specify the input, or which of the dropdown items to select."
                      }
                    }
                  }
                ]
              }
            },
            "modelRoles": {
              "type": "object",
              "properties": {
                "inlineEdit": {
                  "description": "The 'title' property of the model you wish to use for inline edits",
                  "type": "string"
                },
                "applyCodeBlock": {
                  "description": "The 'title' property of the model you wish to use for applying code blocks",
                  "type": "string"
                },
                "repoMapFileSelection": {
                  "description": "The 'title' property of the model you wish to use for repo map file selections",
                  "type": "string"
                }
              }
            },
            "readResponseTTS": {
              "type": "boolean",
              "default": true,
              "description": "Automatically read LLM chat responses aloud using system TTS models"
            },
            "promptPath": {
              "type": "string"
            },
            "quickActions": {
              "type": "array",
              "items": {
                "type": "object",
                "properties": {
                  "title": {
                    "type": "string",
                    "description": "The title of the quick action that will display in the Code Lens."
                  },
                  "prompt": {
                    "type": "string",
                    "description": "The prompt that will be sent to the model when the quick action is invoked, with the function or class body concatenated."
                  },
                  "sendToChat": {
                    "type": "boolean",
                    "description": "If true, the result of the quick action will be sent to the chat panel. If false, the streamed result will be inserted into the document.",
                    "default": false
                  }
                },
                "required": ["prompt", "title"]
              },
              "description": "Quick actions are a way to add custom commands to the Code Lens of function and class declarations."
            },
            "contextMenuPrompts": {
              "type": "object",
              "properties": {
                "comment": {
                  "type": "string",
                  "default": "Write comments for this code. Do not change anything about the code itself."
                },
                "docstring": {
                  "type": "string",
                  "default": "Write a docstring for this code. Do not change anything about the code itself."
                },
                "fix": {
                  "type": "string",
                  "default": "Fix this code"
                },
                "optimize": {
                  "type": "string",
                  "default": "Optimize this code"
                },
                "fixGrammar": {
                  "type": "string",
                  "default": "If there are any grammar or spelling mistakes in this writing, fix them. Do not make other large changes to the writing."
                }
              }
            },
            "useChromiumForDocsCrawling": {
              "type": "boolean",
              "description": "Use Chromium to crawl docs locally. Useful if the default Cheerio crawler fails on sites that require JavaScript rendering. Downloads and installs Chromium to `~/.continue/.utils`.",
              "default": false
            },
            "useTools": {
              "type": "boolean",
              "description": "Allow tool use. Currently only supported with Claude 3.5 Sonnet",
              "default": true
            },
            "modelContextProtocolServers": {
              "type": "array",
              "items": {
                "type": "object",
                "properties": {
                  "transport": {
                    "oneOf": [
                      {
                        "type": "object",
                        "properties": {
                          "type": {
                            "type": "string",
                            "enum": ["stdio"]
                          },
                          "command": {
                            "type": "string"
                          },
                          "args": {
                            "type": "array",
                            "items": {
                              "type": "string"
                            }
                          },
                          "env": {
                            "type": "object",
                            "additionalProperties": {
                              "type": "string"
                            },
                            "description": "Environment variables to pass to the command"
                          }
                        },
                        "required": ["type", "command", "args"]
                      },
                      {
                        "type": "object",
                        "properties": {
                          "type": {
                            "type": "string",
                            "enum": ["websocket"]
                          },
                          "url": {
                            "type": "string",
                            "format": "uri"
                          }
                        },
                        "required": ["type", "url"]
                      },
                      {
                        "type": "object",
                        "properties": {
                          "type": {
                            "type": "string",
                            "enum": ["sse"]
                          },
                          "url": {
                            "type": "string",
                            "format": "uri"
                          }
                        },
                        "required": ["type", "url"]
                      }
                    ]
                  }
                },
                "required": ["transport"]
              }
            }
          }
        }
      }
    }
  }
}<|MERGE_RESOLUTION|>--- conflicted
+++ resolved
@@ -1906,11 +1906,8 @@
                 "repo-map",
                 "greptile",
                 "web",
-<<<<<<< HEAD
-                "commit"
-=======
+                "commit",
                 "clipboard"
->>>>>>> 4b97663a
               ],
               "markdownEnumDescriptions": [
                 "Reference the contents of the current changes as given by `git diff`",
@@ -1937,7 +1934,8 @@
                 "Map of files in the repository with important code highlights",
                 "Query your greptile index of the current repo",
                 "Search the web for sources related to your question",
-                "Reference changes and metadata from previous git commits"
+                "Reference changes and metadata from previous git commits",
+                "Reference the contents of the clipboard"
               ],
               "type": "string"
             },
