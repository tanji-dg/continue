--- conflicted
+++ resolved
@@ -19,13 +19,11 @@
 import StepContainerPreToolbar from "./StepContainerPreToolbar";
 import { SyntaxHighlightedPre } from "./SyntaxHighlightedPre";
 import StepContainerPreActionButtons from "./StepContainerPreActionButtons";
-<<<<<<< HEAD
 import { RootState } from "../../redux/store";
 import { SymbolWithRange } from "core";
 import SymbolLink from "./SymbolLink";
-=======
 import { ContextItemWithId } from "core";
->>>>>>> 51f4d1b4
+import { useSelector } from "react-redux";
 
 const StyledMarkdown = styled.div<{
   fontSize?: number;
@@ -158,15 +156,13 @@
 const StyledMarkdownPreview = memo(function StyledMarkdownPreview(
   props: StyledMarkdownPreviewProps,
 ) {
-<<<<<<< HEAD
-  const contextItems = useSelector(memoizedContextItemsSelector);
-  const symbols = useSelector(
-    (state: RootState) => state.state.context.symbols,
-  );
+  const symbols = useSelector((state: RootState) => state.state.symbols);
   const symbolsForContextItems: SymbolWithRange[] = useMemo(() => {
     const contextUris = Array.from(
       new Set(
-        contextItems.filter((item) => item?.uri).map((item) => item.uri!.value),
+        props.contextItems
+          .filter((item) => item?.uri)
+          .map((item) => item.uri!.value),
       ),
     );
     const contextSymbols: SymbolWithRange[] = [];
@@ -178,10 +174,8 @@
     });
     console.log(contextSymbols.map((s) => s.name));
     return contextSymbols;
-  }, [contextItems, symbols]);
-
-=======
->>>>>>> 51f4d1b4
+  }, [props.contextItems, symbols]);
+
   const [reactContent, setMarkdownSource] = useRemark({
     remarkPlugins: [remarkMath, () => processCodeBlocks],
     rehypePlugins: [
