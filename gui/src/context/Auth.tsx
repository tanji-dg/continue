import {
  OrganizationDescription,
  ProfileDescription,
} from "core/config/ProfileLifecycleManager";
import { ControlPlaneSessionInfo } from "core/control-plane/client";
import React, {
  createContext,
  useContext,
  useEffect,
  useMemo,
  useState,
} from "react";
import ConfirmationDialog from "../components/dialogs/ConfirmationDialog";
import { useWebviewListener } from "../hooks/useWebviewListener";
import { updateOrgsThunk, updateProfilesThunk } from "../redux";
import { selectSelectedProfile } from "../redux/";
import { useAppDispatch, useAppSelector } from "../redux/hooks";
import { setLastControlServerBetaEnabledStatus } from "../redux/slices/miscSlice";
import { setDialogMessage, setShowDialog } from "../redux/slices/uiSlice";
import { IdeMessengerContext } from "./IdeMessenger";

interface AuthContextType {
  session: ControlPlaneSessionInfo | undefined;
  logout: () => void;
  login: (useOnboarding: boolean) => Promise<boolean>;
  selectedProfile: ProfileDescription | null;
  profiles: ProfileDescription[] | null;
  refreshProfiles: () => void;
  controlServerBetaEnabled: boolean;
  organizations: OrganizationDescription[];
  selectedOrganization: OrganizationDescription | null;
}

const AuthContext = createContext<AuthContextType | undefined>(undefined);

export const AuthProvider: React.FC<{ children: React.ReactNode }> = ({
  children,
}) => {
  const dispatch = useAppDispatch();
  const ideMessenger = useContext(IdeMessengerContext);

  // Session
  const [session, setSession] = useState<ControlPlaneSessionInfo | undefined>(
    undefined,
  );

  // Orgs
<<<<<<< HEAD
  const orgs = useAppSelector((store) => store.profiles.organizations);
  const selectedOrgId = useAppSelector(
    (store) => store.profiles.selectedOrganizationId,
=======
  const orgs = useAppSelector((store) => store.organizations.organizations);
  const selectedOrgId = useAppSelector(
    (store) => store.organizations.selectedOrganizationId,
>>>>>>> 4718c12c
  );
  const selectedOrganization = useMemo(() => {
    if (!selectedOrgId) {
      return null;
    }
    return orgs.find((p) => p.id === selectedOrgId) ?? null;
  }, [orgs, selectedOrgId]);

  // Profiles
  const profiles = useAppSelector((store) => store.profiles.availableProfiles);
  const selectedProfile = useAppSelector(selectSelectedProfile);

  const login: AuthContextType["login"] = (useOnboarding: boolean) => {
    return new Promise((resolve) => {
      ideMessenger
        .request("getControlPlaneSessionInfo", {
          silent: false,
          useOnboarding,
        })
        .then((result) => {
          if (result.status === "error") {
            resolve(false);
            return;
          }

          const session = result.content;
          setSession(session);

          resolve(true);
        });
    });
  };

  const logout = () => {
    dispatch(setShowDialog(true));
    dispatch(
      setDialogMessage(
        <ConfirmationDialog
          confirmText="Yes, log out"
          text="Are you sure you want to log out of Continue?"
          onConfirm={() => {
            ideMessenger.post("logoutOfControlPlane", undefined);
          }}
          onCancel={() => {
            dispatch(setDialogMessage(undefined));
            dispatch(setShowDialog(false));
          }}
        />,
      ),
    );
  };

  useWebviewListener("didChangeControlPlaneSessionInfo", async (data) => {
    setSession(data.sessionInfo);
    // On logout, clear the list of orgs
    if (!data.sessionInfo) {
      dispatch(updateOrgsThunk([]));
    }
  });

  useEffect(() => {
    ideMessenger
      .request("getControlPlaneSessionInfo", {
        silent: true,
        useOnboarding: false,
      })
      .then(
        (result) => result.status === "success" && setSession(result.content),
      );
  }, []);

  const [controlServerBetaEnabled, setControlServerBetaEnabled] =
    useState(false);

  useEffect(() => {
    ideMessenger.ide
      .getIdeSettings()
      .then(({ enableControlServerBeta, continueTestEnvironment }) => {
        setControlServerBetaEnabled(enableControlServerBeta);
        dispatch(
          setLastControlServerBetaEnabledStatus(enableControlServerBeta),
        );
      });
  }, []);

  useEffect(() => {
    if (session) {
      ideMessenger
        .request("controlPlane/listOrganizations", undefined)
        .then((result) => {
          if (result.status === "success") {
            dispatch(updateOrgsThunk(result.content));
          } else {
            dispatch(updateOrgsThunk([]));
          }
        });
    }
  }, [session]);

  useWebviewListener(
    "didChangeIdeSettings",
    async (msg) => {
      const { settings } = msg;
      setControlServerBetaEnabled(settings.enableControlServerBeta);
      dispatch(
        setLastControlServerBetaEnabledStatus(settings.enableControlServerBeta),
      );
    },
    [],
  );

  useEffect(() => {
    ideMessenger.request("config/listProfiles", undefined).then((result) => {
      if (result.status === "success") {
        dispatch(
          updateProfilesThunk({
            profiles: result.content.profiles,
            selectedProfileId: result.content.selectedProfileId,
          }),
        );
      }
    });
  }, []);

  const refreshProfiles = async () => {
    try {
      await ideMessenger.request("config/refreshProfiles", undefined);
      ideMessenger.post("showToast", ["info", "Config refreshed"]);
    } catch (e) {
      console.error("Failed to refresh profiles", e);
      ideMessenger.post("showToast", ["error", "Failed to refresh config"]);
    }
  };

  useWebviewListener(
    "didChangeAvailableProfiles",
    async (data) => {
      dispatch(
        updateProfilesThunk({
          profiles: data.profiles,
          selectedProfileId: data.selectedProfileId,
        }),
      );
    },
    [],
  );

  return (
    <AuthContext.Provider
      value={{
        session,
        logout,
        login,
        selectedProfile,
        profiles,
        refreshProfiles,
        selectedOrganization,
        organizations: orgs,
        controlServerBetaEnabled,
      }}
    >
      {children}
    </AuthContext.Provider>
  );
};

export const useAuth = (): AuthContextType => {
  const context = useContext(AuthContext);
  if (!context) {
    throw new Error("useAuth must be used within an AuthProvider");
  }
  return context;
};<|MERGE_RESOLUTION|>--- conflicted
+++ resolved
@@ -45,15 +45,9 @@
   );
 
   // Orgs
-<<<<<<< HEAD
-  const orgs = useAppSelector((store) => store.profiles.organizations);
-  const selectedOrgId = useAppSelector(
-    (store) => store.profiles.selectedOrganizationId,
-=======
   const orgs = useAppSelector((store) => store.organizations.organizations);
   const selectedOrgId = useAppSelector(
     (store) => store.organizations.selectedOrganizationId,
->>>>>>> 4718c12c
   );
   const selectedOrganization = useMemo(() => {
     if (!selectedOrgId) {
