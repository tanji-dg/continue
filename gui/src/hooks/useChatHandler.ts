--- conflicted
+++ resolved
@@ -25,13 +25,8 @@
   setMessageAtIndex,
   streamUpdate,
 } from "../redux/slices/stateSlice";
-<<<<<<< HEAD
-import { RootStore } from "../redux/store";
+import { RootState } from "../redux/store";
 import { ideStreamRequest, llmStreamChat, postToIde } from "../util/ide";
-=======
-import { RootState } from "../redux/store";
-import { errorPopup } from "../util/ide";
->>>>>>> 8419509b
 
 function useChatHandler(dispatch: Dispatch) {
   const posthog = usePostHog();
@@ -64,7 +59,7 @@
         abortController.abort();
         break;
       }
-      dispatch(streamUpdate((next.value as ChatMessage).content));
+      dispatch(streamUpdate(stripImages((next.value as ChatMessage).content)));
       next = await gen.next();
     }
 
