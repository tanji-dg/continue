--- conflicted
+++ resolved
@@ -110,21 +110,13 @@
   const getSubmenuSearchResults = useMemo(
     () =>
       (providerTitle: string | undefined, query: string): SearchResult[] => {
-<<<<<<< HEAD
-        console.log(
-=======
         console.debug(
->>>>>>> b26bde73
           "Executing getSubmenuSearchResults. Provider:",
           providerTitle,
           "Query:",
           query,
         );
-<<<<<<< HEAD
-        console.log("Current minisearches:", Object.keys(minisearches));
-=======
         console.debug("Current minisearches:", Object.keys(minisearches));
->>>>>>> b26bde73
         if (providerTitle === undefined) {
           // Return search combined from all providers
           const results = Object.keys(minisearches).map((providerTitle) => {
@@ -132,11 +124,7 @@
               query,
               MINISEARCH_OPTIONS,
             );
-<<<<<<< HEAD
-            console.log(`Search results for ${providerTitle}:`, results.length);
-=======
             console.debug(`Search results for ${providerTitle}:`, results.length);
->>>>>>> b26bde73
             return results.map((result) => {
               return { ...result, providerTitle };
             });
@@ -145,11 +133,7 @@
           return results.flat().sort((a, b) => b.score - a.score);
         }
         if (!minisearches[providerTitle]) {
-<<<<<<< HEAD
-          console.log(`No minisearch found for provider: ${providerTitle}`);
-=======
           console.debug(`No minisearch found for provider: ${providerTitle}`);
->>>>>>> b26bde73
           return [];
         }
 
@@ -158,11 +142,7 @@
           .map((result) => {
             return { ...result, providerTitle };
           });
-<<<<<<< HEAD
-        console.log(`Search results for ${providerTitle}:`, results.length);
-=======
         console.debug(`Search results for ${providerTitle}:`, results.length);
->>>>>>> b26bde73
 
         return results;
       },
@@ -176,11 +156,7 @@
         query: string,
         limit: number = MAX_LENGTH,
       ): (ContextSubmenuItem & { providerTitle: string })[] => {
-<<<<<<< HEAD
-        console.log(
-=======
         console.debug(
->>>>>>> b26bde73
           "Executing getSubmenuContextItems. Provider:",
           providerTitle,
           "Query:",
@@ -199,11 +175,7 @@
                 providerTitle,
               };
             });
-<<<<<<< HEAD
-          console.log("Using fallback results:", fallbackItems.length);
-=======
           console.debug("Using fallback results:", fallbackItems.length);
->>>>>>> b26bde73
           return fallbackItems;
         }
         const limitedResults = results.slice(0, limit).map((result) => {
@@ -225,7 +197,6 @@
     }
     setLoaded(true);
 
-<<<<<<< HEAD
     const loadSubmenuItems = async () => {
       for (const description of contextProviderDescriptions) {
         const minisearch = new MiniSearch<ContextSubmenuItem>({
@@ -272,8 +243,6 @@
     loadSubmenuItems();
   }, [contextProviderDescriptions, loaded]);
 
-=======
->>>>>>> b26bde73
   return {
     getSubmenuContextItems,
     addItem,
