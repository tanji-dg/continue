--- conflicted
+++ resolved
@@ -60,15 +60,11 @@
 } from "../../util";
 import { FREE_TRIAL_LIMIT_REQUESTS } from "../../util/freeTrial";
 import { getLocalStorage, setLocalStorage } from "../../util/localStorage";
-<<<<<<< HEAD
 import { ToolCallDiv } from "./ToolCallDiv";
 import { ToolCallButtons } from "./ToolCallDiv/ToolCallButtonsDiv";
 import ToolOutput from "./ToolCallDiv/ToolOutput";
-=======
 import ConfigErrorIndicator from "./ConfigError";
 import ChatIndexingPeeks from "../../components/indexing/ChatIndexingPeeks";
-import { useFindWidget } from "../../components/find/FindWidget";
->>>>>>> 28c84c82
 
 const StopButton = styled.div`
   background-color: ${vscBackground};
@@ -331,11 +327,7 @@
       {widget}
       <StepsDiv
         ref={stepsDivRef}
-<<<<<<< HEAD
         className={`mt-[8px] overflow-y-scroll ${showScrollbar ? "thin-scrollbar" : "no-scrollbar"} ${state.history.length > 0 ? "h-full" : ""}`}
-=======
-        className={`overflow-y-scroll pt-[8px] ${showScrollbar ? "thin-scrollbar" : "no-scrollbar"} ${state.history.length > 0 ? "flex-1" : ""}`}
->>>>>>> 28c84c82
         onScroll={handleScroll}
       >
         {highlights}
