{
  "name": "@continuedev/config-yaml",
<<<<<<< HEAD
  "version": "1.0.75",
=======
  "version": "1.0.72",
>>>>>>> 908ecf30
  "description": "",
  "main": "dist/index.js",
  "types": "dist/index.d.ts",
  "type": "module",
  "scripts": {
    "test": "cross-env NODE_OPTIONS=--experimental-vm-modules jest",
    "build": "tsc"
  },
  "author": "Continue Dev, Inc.",
  "license": "Apache-2.0",
  "dependencies": {
    "@continuedev/config-types": "^1.0.14",
    "yaml": "^2.6.1",
    "zod": "^3.24.2"
  },
  "devDependencies": {
    "@types/jest": "^29.5.14",
    "cross-env": "^7.0.3",
    "jest": "^29.7.0",
    "ts-jest": "^29.2.3",
    "ts-node": "^10.9.2"
  }
}<|MERGE_RESOLUTION|>--- conflicted
+++ resolved
@@ -1,10 +1,6 @@
 {
   "name": "@continuedev/config-yaml",
-<<<<<<< HEAD
-  "version": "1.0.75",
-=======
-  "version": "1.0.72",
->>>>>>> 908ecf30
+  "version": "1.0.76",
   "description": "",
   "main": "dist/index.js",
   "types": "dist/index.d.ts",
